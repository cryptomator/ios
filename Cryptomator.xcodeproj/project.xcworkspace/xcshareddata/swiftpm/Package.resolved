{
  "pins" : [
    {
      "identity" : "appauth-ios",
      "kind" : "remoteSourceControl",
      "location" : "https://github.com/openid/AppAuth-iOS.git",
      "state" : {
        "revision" : "71cde449f13d453227e687458144bde372d30fc7",
        "version" : "1.6.2"
      }
    },
    {
      "identity" : "asn1",
      "kind" : "remoteSourceControl",
      "location" : "https://github.com/leif-ibsen/ASN1",
      "state" : {
        "revision" : "8a5cb6ce9b4a009a5b8d82465caf1aafb720096e",
        "version" : "2.5.0"
      }
    },
    {
      "identity" : "asn1swift",
      "kind" : "remoteSourceControl",
      "location" : "https://github.com/tikhop/ASN1Swift",
      "state" : {
        "revision" : "177417b6bf89431a0750ee640012b6aed8961c6a",
        "version" : "1.2.5"
      }
    },
    {
      "identity" : "aws-sdk-ios-spm",
      "kind" : "remoteSourceControl",
      "location" : "https://github.com/aws-amplify/aws-sdk-ios-spm.git",
      "state" : {
<<<<<<< HEAD
        "revision" : "8ff8bebfe24271f7b16c5abaeb78daf82bee3a80",
        "version" : "2.34.2"
=======
        "revision" : "cfcf97f6994b6ffd9a3244dc638458f5822aba56",
        "version" : "2.34.0"
>>>>>>> 3f165701
      }
    },
    {
      "identity" : "base32",
      "kind" : "remoteSourceControl",
      "location" : "https://github.com/norio-nomura/Base32.git",
      "state" : {
        "revision" : "c4bc0a49689999ae2c7c778f3830a6a6e694efb8",
        "version" : "0.9.0"
      }
    },
    {
      "identity" : "bigint",
      "kind" : "remoteSourceControl",
      "location" : "https://github.com/leif-ibsen/BigInt",
      "state" : {
        "revision" : "ba54c8b51392627d4cc9b05a672cce558be56e04",
        "version" : "1.17.0"
      }
    },
    {
      "identity" : "box-ios-sdk",
      "kind" : "remoteSourceControl",
      "location" : "https://github.com/box/box-ios-sdk.git",
      "state" : {
        "revision" : "daffd86b861a5f5882655bf7a01b891f6b808c1f",
        "version" : "5.5.0"
      }
    },
    {
      "identity" : "cloud-access-swift",
      "kind" : "remoteSourceControl",
      "location" : "https://github.com/cryptomator/cloud-access-swift.git",
      "state" : {
<<<<<<< HEAD
        "branch" : "feature/boxcloud-integration",
        "revision" : "b8f691fc35531689ee8122f1e11d0c2d9135ab40"
=======
        "revision" : "cd7a18abcaf09349f066363c7524b738f4f4ad79",
        "version" : "1.10.1"
>>>>>>> 3f165701
      }
    },
    {
      "identity" : "cocoalumberjack",
      "kind" : "remoteSourceControl",
      "location" : "https://github.com/CocoaLumberjack/CocoaLumberjack.git",
      "state" : {
        "revision" : "4b8714a7fb84d42393314ce897127b3939885ec3",
        "version" : "3.8.5"
      }
    },
    {
      "identity" : "cryptolib-swift",
      "kind" : "remoteSourceControl",
      "location" : "https://github.com/cryptomator/cryptolib-swift.git",
      "state" : {
        "revision" : "6e5dbea6e05742ad82a074bf7ee8c3305d92fbae",
        "version" : "1.1.0"
      }
    },
    {
      "identity" : "digest",
      "kind" : "remoteSourceControl",
      "location" : "https://github.com/leif-ibsen/Digest",
      "state" : {
        "revision" : "1202dcb976e481e7c228492c5a8d5159cfa4ea97",
        "version" : "1.4.0"
      }
    },
    {
      "identity" : "dropbox-sdk-obj-c-spm",
      "kind" : "remoteSourceControl",
      "location" : "https://github.com/phil1995/dropbox-sdk-obj-c-spm.git",
      "state" : {
        "revision" : "87c1fcf96622ab90a956bdf89331ddb4164f4855",
        "version" : "7.2.0"
      }
    },
    {
      "identity" : "google-api-objectivec-client-for-rest",
      "kind" : "remoteSourceControl",
      "location" : "https://github.com/google/google-api-objectivec-client-for-rest.git",
      "state" : {
        "revision" : "bcb0439b37d16d39da6f62139d4009d09e7aef14",
        "version" : "3.4.0"
      }
    },
    {
      "identity" : "grdb.swift",
      "kind" : "remoteSourceControl",
      "location" : "https://github.com/groue/GRDB.swift.git",
      "state" : {
        "revision" : "dd7e7f39e8e4d7a22d258d9809a882f914690b01",
        "version" : "5.26.1"
      }
    },
    {
      "identity" : "gtm-session-fetcher",
      "kind" : "remoteSourceControl",
      "location" : "https://github.com/google/gtm-session-fetcher.git",
      "state" : {
        "revision" : "d415594121c9e8a4f9d79cecee0965cf35e74dbd",
        "version" : "3.1.1"
      }
    },
    {
      "identity" : "gtmappauth",
      "kind" : "remoteSourceControl",
      "location" : "https://github.com/google/GTMAppAuth.git",
      "state" : {
        "revision" : "41aba100f28395ebe842cd66e5d371cdd46c6792",
        "version" : "4.0.0"
      }
    },
    {
      "identity" : "joseswift",
      "kind" : "remoteSourceControl",
      "location" : "https://github.com/tobihagemann/JOSESwift.git",
      "state" : {
        "revision" : "3544f8117908ef12ea13b1c0927e0e3c0d30ee01",
        "version" : "2.4.1-cryptomator"
      }
    },
    {
      "identity" : "microsoft-authentication-library-for-objc",
      "kind" : "remoteSourceControl",
      "location" : "https://github.com/AzureAD/microsoft-authentication-library-for-objc.git",
      "state" : {
<<<<<<< HEAD
        "revision" : "71a4d3c476e5cda907f33f155550faa5ad9a0fb2",
        "version" : "1.3.2"
=======
        "revision" : "9d15d7980a52945dd17ea529bcf4c92f2c0d9a12",
        "version" : "1.3.1"
>>>>>>> 3f165701
      }
    },
    {
      "identity" : "msgraph-sdk-objc-models-spm",
      "kind" : "remoteSourceControl",
      "location" : "https://github.com/phil1995/msgraph-sdk-objc-models-spm.git",
      "state" : {
        "revision" : "172b07fe8a7da6072149e2fd92051a510b25035e",
        "version" : "1.3.0"
      }
    },
    {
      "identity" : "msgraph-sdk-objc-spm",
      "kind" : "remoteSourceControl",
      "location" : "https://github.com/phil1995/msgraph-sdk-objc-spm.git",
      "state" : {
        "revision" : "0320c6a99207b53288970382afcf5054852f9724",
        "version" : "1.0.0"
      }
    },
    {
      "identity" : "pcloud-sdk-swift",
      "kind" : "remoteSourceControl",
      "location" : "https://github.com/pCloud/pcloud-sdk-swift.git",
      "state" : {
        "revision" : "6da4ca6bb4e7068145d9325988e29862d26300ba",
        "version" : "3.2.0"
      }
    },
    {
      "identity" : "promises",
      "kind" : "remoteSourceControl",
      "location" : "https://github.com/google/promises.git",
      "state" : {
        "revision" : "e70e889c0196c76d22759eb50d6a0270ca9f1d9e",
        "version" : "2.3.1"
      }
    },
    {
      "identity" : "simple-swift-dependencies",
      "kind" : "remoteSourceControl",
      "location" : "https://github.com/PhilLibs/simple-swift-dependencies",
      "state" : {
        "revision" : "36e2e7732b5fe2bfec76e4af78d2ef532fe09456",
        "version" : "0.1.0"
      }
    },
    {
      "identity" : "swift-log",
      "kind" : "remoteSourceControl",
      "location" : "https://github.com/apple/swift-log",
      "state" : {
        "revision" : "e97a6fcb1ab07462881ac165fdbb37f067e205d5",
        "version" : "1.5.4"
      }
    },
    {
      "identity" : "swiftecc",
      "kind" : "remoteSourceControl",
      "location" : "https://github.com/leif-ibsen/SwiftECC",
      "state" : {
        "revision" : "0efa7eed9eeedb93e6d42bc4a18a40ef5c1ef2d0",
        "version" : "5.3.0"
      }
    },
    {
      "identity" : "swiftui-introspect",
      "kind" : "remoteSourceControl",
      "location" : "https://github.com/siteline/SwiftUI-Introspect.git",
      "state" : {
        "revision" : "121c146fe591b1320238d054ae35c81ffa45f45a",
        "version" : "0.12.0"
      }
    },
    {
      "identity" : "tpinappreceipt",
      "kind" : "remoteSourceControl",
      "location" : "https://github.com/tikhop/TPInAppReceipt.git",
      "state" : {
        "revision" : "5b830d6ce6c34bb4bb976917576ab560e7945037",
        "version" : "3.3.4"
      }
    },
    {
      "identity" : "xctest-dynamic-overlay",
      "kind" : "remoteSourceControl",
      "location" : "https://github.com/pointfreeco/xctest-dynamic-overlay",
      "state" : {
        "revision" : "b13b1d1a8e787a5ffc71ac19dcaf52183ab27ba2",
        "version" : "1.1.1"
      }
    }
  ],
  "version" : 2
}<|MERGE_RESOLUTION|>--- conflicted
+++ resolved
@@ -32,13 +32,8 @@
       "kind" : "remoteSourceControl",
       "location" : "https://github.com/aws-amplify/aws-sdk-ios-spm.git",
       "state" : {
-<<<<<<< HEAD
-        "revision" : "8ff8bebfe24271f7b16c5abaeb78daf82bee3a80",
-        "version" : "2.34.2"
-=======
         "revision" : "cfcf97f6994b6ffd9a3244dc638458f5822aba56",
         "version" : "2.34.0"
->>>>>>> 3f165701
       }
     },
     {
@@ -73,13 +68,8 @@
       "kind" : "remoteSourceControl",
       "location" : "https://github.com/cryptomator/cloud-access-swift.git",
       "state" : {
-<<<<<<< HEAD
         "branch" : "feature/boxcloud-integration",
         "revision" : "b8f691fc35531689ee8122f1e11d0c2d9135ab40"
-=======
-        "revision" : "cd7a18abcaf09349f066363c7524b738f4f4ad79",
-        "version" : "1.10.1"
->>>>>>> 3f165701
       }
     },
     {
@@ -168,13 +158,8 @@
       "kind" : "remoteSourceControl",
       "location" : "https://github.com/AzureAD/microsoft-authentication-library-for-objc.git",
       "state" : {
-<<<<<<< HEAD
-        "revision" : "71a4d3c476e5cda907f33f155550faa5ad9a0fb2",
-        "version" : "1.3.2"
-=======
         "revision" : "9d15d7980a52945dd17ea529bcf4c92f2c0d9a12",
         "version" : "1.3.1"
->>>>>>> 3f165701
       }
     },
     {
