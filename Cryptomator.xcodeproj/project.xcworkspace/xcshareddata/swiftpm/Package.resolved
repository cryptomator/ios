{
<<<<<<< HEAD
  "pins" : [
    {
      "identity" : "appauth-ios",
      "kind" : "remoteSourceControl",
      "location" : "https://github.com/openid/AppAuth-iOS.git",
      "state" : {
        "revision" : "71cde449f13d453227e687458144bde372d30fc7",
        "version" : "1.6.2"
      }
    },
    {
      "identity" : "asn1swift",
      "kind" : "remoteSourceControl",
      "location" : "https://github.com/tikhop/ASN1Swift",
      "state" : {
        "revision" : "b53bee03a942623db25afc5bfb80227b2cb3b425",
        "version" : "1.2.4"
      }
    },
    {
      "identity" : "aws-sdk-ios-spm",
      "kind" : "remoteSourceControl",
      "location" : "https://github.com/aws-amplify/aws-sdk-ios-spm.git",
      "state" : {
        "revision" : "ca31418963a90bac80538e13f6b7af87ea14d279",
        "version" : "2.33.4"
      }
    },
    {
      "identity" : "base32",
      "kind" : "remoteSourceControl",
      "location" : "https://github.com/norio-nomura/Base32.git",
      "state" : {
        "revision" : "c4bc0a49689999ae2c7c778f3830a6a6e694efb8",
        "version" : "0.9.0"
      }
    },
    {
      "identity" : "cloud-access-swift",
      "kind" : "remoteSourceControl",
      "location" : "https://github.com/cryptomator/cloud-access-swift.git",
      "state" : {
        "revision" : "1fe06a85f9ea38d9b22a84fb7dbd8de127c65f82",
        "version" : "1.8.1"
      }
    },
    {
      "identity" : "cocoalumberjack",
      "kind" : "remoteSourceControl",
      "location" : "https://github.com/CocoaLumberjack/CocoaLumberjack.git",
      "state" : {
        "revision" : "67ec5818a757aba4d7c534e21a905d878d128dbf",
        "version" : "3.8.1"
      }
    },
    {
      "identity" : "cryptolib-swift",
      "kind" : "remoteSourceControl",
      "location" : "https://github.com/cryptomator/cryptolib-swift.git",
      "state" : {
        "revision" : "6e5dbea6e05742ad82a074bf7ee8c3305d92fbae",
        "version" : "1.1.0"
      }
    },
    {
      "identity" : "dropbox-sdk-obj-c-spm",
      "kind" : "remoteSourceControl",
      "location" : "https://github.com/phil1995/dropbox-sdk-obj-c-spm.git",
      "state" : {
        "revision" : "f0eafe25d26c52377c4a1c08f1dbd77320164994",
        "version" : "7.0.0"
      }
    },
    {
      "identity" : "google-api-objectivec-client-for-rest",
      "kind" : "remoteSourceControl",
      "location" : "https://github.com/google/google-api-objectivec-client-for-rest.git",
      "state" : {
        "revision" : "40930b2c3add6234b8be1a780c08cf88b6a7a1f7",
        "version" : "3.2.0"
      }
    },
    {
      "identity" : "grdb.swift",
      "kind" : "remoteSourceControl",
      "location" : "https://github.com/groue/GRDB.swift.git",
      "state" : {
        "revision" : "dd7e7f39e8e4d7a22d258d9809a882f914690b01",
        "version" : "5.26.1"
      }
    },
    {
      "identity" : "gtm-session-fetcher",
      "kind" : "remoteSourceControl",
      "location" : "https://github.com/google/gtm-session-fetcher.git",
      "state" : {
        "revision" : "d415594121c9e8a4f9d79cecee0965cf35e74dbd",
        "version" : "3.1.1"
      }
    },
    {
      "identity" : "gtmappauth",
      "kind" : "remoteSourceControl",
      "location" : "https://github.com/google/GTMAppAuth.git",
      "state" : {
        "revision" : "41aba100f28395ebe842cd66e5d371cdd46c6792",
        "version" : "4.0.0"
      }
    },
    {
      "identity" : "joseswift",
      "kind" : "remoteSourceControl",
      "location" : "https://github.com/tobihagemann/JOSESwift.git",
      "state" : {
        "revision" : "11442e7f1f803ef42281909c68f386b38afc5096",
        "version" : "2.4.0-cryptomator"
      }
    },
    {
      "identity" : "microsoft-authentication-library-for-objc",
      "kind" : "remoteSourceControl",
      "location" : "https://github.com/AzureAD/microsoft-authentication-library-for-objc.git",
      "state" : {
        "revision" : "35846731c0971694f162b28fe8494c03b615ae74",
        "version" : "1.2.16"
      }
    },
    {
      "identity" : "msgraph-sdk-objc-models-spm",
      "kind" : "remoteSourceControl",
      "location" : "https://github.com/phil1995/msgraph-sdk-objc-models-spm.git",
      "state" : {
        "revision" : "172b07fe8a7da6072149e2fd92051a510b25035e",
        "version" : "1.3.0"
      }
    },
    {
      "identity" : "msgraph-sdk-objc-spm",
      "kind" : "remoteSourceControl",
      "location" : "https://github.com/phil1995/msgraph-sdk-objc-spm.git",
      "state" : {
        "revision" : "0320c6a99207b53288970382afcf5054852f9724",
        "version" : "1.0.0"
      }
    },
    {
      "identity" : "pcloud-sdk-swift",
      "kind" : "remoteSourceControl",
      "location" : "https://github.com/pCloud/pcloud-sdk-swift.git",
      "state" : {
        "revision" : "6da4ca6bb4e7068145d9325988e29862d26300ba",
        "version" : "3.2.0"
      }
    },
    {
      "identity" : "promises",
      "kind" : "remoteSourceControl",
      "location" : "https://github.com/google/promises.git",
      "state" : {
        "revision" : "e70e889c0196c76d22759eb50d6a0270ca9f1d9e",
        "version" : "2.3.1"
      }
    },
    {
      "identity" : "swift-log",
      "kind" : "remoteSourceControl",
      "location" : "https://github.com/apple/swift-log.git",
      "state" : {
        "revision" : "532d8b529501fb73a2455b179e0bbb6d49b652ed",
        "version" : "1.5.3"
      }
    },
    {
      "identity" : "swiftui-introspect",
      "kind" : "remoteSourceControl",
      "location" : "https://github.com/siteline/SwiftUI-Introspect.git",
      "state" : {
        "revision" : "121c146fe591b1320238d054ae35c81ffa45f45a",
        "version" : "0.12.0"
      }
    },
    {
      "identity" : "tpinappreceipt",
      "kind" : "remoteSourceControl",
      "location" : "https://github.com/tikhop/TPInAppReceipt.git",
      "state" : {
        "revision" : "5b830d6ce6c34bb4bb976917576ab560e7945037",
        "version" : "3.3.4"
      }
    }
  ],
  "version" : 2
=======
  "object": {
    "pins": [
      {
        "package": "AppAuth",
        "repositoryURL": "https://github.com/openid/AppAuth-iOS.git",
        "state": {
          "branch": null,
          "revision": "3d36a58a2b736f7bc499453e996a704929b25080",
          "version": "1.6.0"
        }
      },
      {
        "package": "ASN1Swift",
        "repositoryURL": "https://github.com/tikhop/ASN1Swift",
        "state": {
          "branch": null,
          "revision": "b53bee03a942623db25afc5bfb80227b2cb3b425",
          "version": "1.2.4"
        }
      },
      {
        "package": "AWSiOSSDKV2",
        "repositoryURL": "https://github.com/aws-amplify/aws-sdk-ios-spm.git",
        "state": {
          "branch": null,
          "revision": "51d99d74be7249ac6444581bd1e394fb60ea86a3",
          "version": "2.30.4"
        }
      },
      {
        "package": "Base32",
        "repositoryURL": "https://github.com/norio-nomura/Base32.git",
        "state": {
          "branch": null,
          "revision": "c4bc0a49689999ae2c7c778f3830a6a6e694efb8",
          "version": "0.9.0"
        }
      },
      {
        "package": "CryptomatorCloudAccess",
        "repositoryURL": "https://github.com/cryptomator/cloud-access-swift.git",
        "state": {
          "branch": null,
          "revision": "c9eaa84a3e73aceef10fc724d386eab3d6e3cbb7",
          "version": "1.7.5"
        }
      },
      {
        "package": "CocoaLumberjack",
        "repositoryURL": "https://github.com/CocoaLumberjack/CocoaLumberjack.git",
        "state": {
          "branch": null,
          "revision": "0188d31089b5881a269e01777be74c7316924346",
          "version": "3.8.0"
        }
      },
      {
        "package": "CryptomatorCryptoLib",
        "repositoryURL": "https://github.com/cryptomator/cryptolib-swift.git",
        "state": {
          "branch": null,
          "revision": "6e5dbea6e05742ad82a074bf7ee8c3305d92fbae",
          "version": "1.1.0"
        }
      },
      {
        "package": "ObjectiveDropboxOfficial",
        "repositoryURL": "https://github.com/phil1995/dropbox-sdk-obj-c-spm.git",
        "state": {
          "branch": null,
          "revision": "f0eafe25d26c52377c4a1c08f1dbd77320164994",
          "version": "7.0.0"
        }
      },
      {
        "package": "GoogleAPIClientForREST",
        "repositoryURL": "https://github.com/google/google-api-objectivec-client-for-rest.git",
        "state": {
          "branch": null,
          "revision": "260501c0425e95e038c65436436161266bf548e9",
          "version": "3.0.0"
        }
      },
      {
        "package": "GRDB",
        "repositoryURL": "https://github.com/groue/GRDB.swift.git",
        "state": {
          "branch": null,
          "revision": "dd7e7f39e8e4d7a22d258d9809a882f914690b01",
          "version": "5.26.1"
        }
      },
      {
        "package": "GTMSessionFetcher",
        "repositoryURL": "https://github.com/google/gtm-session-fetcher.git",
        "state": {
          "branch": null,
          "revision": "efda500b6d9858d38a76dbfbfa396bd644692e4a",
          "version": "3.0.0"
        }
      },
      {
        "package": "GTMAppAuth",
        "repositoryURL": "https://github.com/google/GTMAppAuth.git",
        "state": {
          "branch": null,
          "revision": "cee3c709307912d040bd1e06ca919875a92339c6",
          "version": "2.0.0"
        }
      },
      {
        "package": "JOSESwift",
        "repositoryURL": "https://github.com/airsidemobile/JOSESwift.git",
        "state": {
          "branch": null,
          "revision": "10ed3b6736def7c26eb87135466b1cb46ea7e37f",
          "version": "2.4.0"
        }
      },
      {
        "package": "MSAL",
        "repositoryURL": "https://github.com/AzureAD/microsoft-authentication-library-for-objc.git",
        "state": {
          "branch": null,
          "revision": "31a806298d6aa71b40504e7ebda6d6a8923f0ebf",
          "version": "1.2.5"
        }
      },
      {
        "package": "MSGraphClientModels",
        "repositoryURL": "https://github.com/phil1995/msgraph-sdk-objc-models-spm.git",
        "state": {
          "branch": null,
          "revision": "172b07fe8a7da6072149e2fd92051a510b25035e",
          "version": "1.3.0"
        }
      },
      {
        "package": "MSGraphClientSDK",
        "repositoryURL": "https://github.com/phil1995/msgraph-sdk-objc-spm.git",
        "state": {
          "branch": null,
          "revision": "0320c6a99207b53288970382afcf5054852f9724",
          "version": "1.0.0"
        }
      },
      {
        "package": "PCloudSDKSwift",
        "repositoryURL": "https://github.com/pCloud/pcloud-sdk-swift.git",
        "state": {
          "branch": null,
          "revision": "6da4ca6bb4e7068145d9325988e29862d26300ba",
          "version": "3.2.0"
        }
      },
      {
        "package": "Promises",
        "repositoryURL": "https://github.com/google/promises.git",
        "state": {
          "branch": null,
          "revision": "611337c330350c9c1823ad6d671e7f936af5ee13",
          "version": "2.0.0"
        }
      },
      {
        "package": "Dependencies",
        "repositoryURL": "https://github.com/PhilLibs/simple-swift-dependencies",
        "state": {
          "branch": null,
          "revision": "36e2e7732b5fe2bfec76e4af78d2ef532fe09456",
          "version": "0.1.0"
        }
      },
      {
        "package": "swift-log",
        "repositoryURL": "https://github.com/apple/swift-log.git",
        "state": {
          "branch": null,
          "revision": "6fe203dc33195667ce1759bf0182975e4653ba1c",
          "version": "1.4.4"
        }
      },
      {
        "package": "Introspect",
        "repositoryURL": "https://github.com/siteline/SwiftUI-Introspect.git",
        "state": {
          "branch": null,
          "revision": "f2616860a41f9d9932da412a8978fec79c06fe24",
          "version": "0.1.4"
        }
      },
      {
        "package": "TPInAppReceipt",
        "repositoryURL": "https://github.com/tikhop/TPInAppReceipt.git",
        "state": {
          "branch": null,
          "revision": "5b830d6ce6c34bb4bb976917576ab560e7945037",
          "version": "3.3.4"
        }
      },
      {
        "package": "xctest-dynamic-overlay",
        "repositoryURL": "https://github.com/pointfreeco/xctest-dynamic-overlay",
        "state": {
          "branch": null,
          "revision": "23cbf2294e350076ea4dbd7d5d047c1e76b03631",
          "version": "1.0.2"
        }
      }
    ]
  },
  "version": 1
>>>>>>> 264515a6
}<|MERGE_RESOLUTION|>--- conflicted
+++ resolved
@@ -1,5 +1,4 @@
 {
-<<<<<<< HEAD
   "pins" : [
     {
       "identity" : "appauth-ios",
@@ -164,6 +163,15 @@
       }
     },
     {
+      "identity" : "simple-swift-dependencies",
+      "kind" : "remoteSourceControl",
+      "location" : "https://github.com/PhilLibs/simple-swift-dependencies",
+      "state" : {
+        "revision" : "36e2e7732b5fe2bfec76e4af78d2ef532fe09456",
+        "version" : "0.1.0"
+      }
+    },
+    {
       "identity" : "swift-log",
       "kind" : "remoteSourceControl",
       "location" : "https://github.com/apple/swift-log.git",
@@ -188,222 +196,17 @@
       "state" : {
         "revision" : "5b830d6ce6c34bb4bb976917576ab560e7945037",
         "version" : "3.3.4"
+      }
+    },
+    {
+      "identity" : "xctest-dynamic-overlay",
+      "kind" : "remoteSourceControl",
+      "location" : "https://github.com/pointfreeco/xctest-dynamic-overlay",
+      "state" : {
+        "revision" : "23cbf2294e350076ea4dbd7d5d047c1e76b03631",
+        "version" : "1.0.2"
       }
     }
   ],
   "version" : 2
-=======
-  "object": {
-    "pins": [
-      {
-        "package": "AppAuth",
-        "repositoryURL": "https://github.com/openid/AppAuth-iOS.git",
-        "state": {
-          "branch": null,
-          "revision": "3d36a58a2b736f7bc499453e996a704929b25080",
-          "version": "1.6.0"
-        }
-      },
-      {
-        "package": "ASN1Swift",
-        "repositoryURL": "https://github.com/tikhop/ASN1Swift",
-        "state": {
-          "branch": null,
-          "revision": "b53bee03a942623db25afc5bfb80227b2cb3b425",
-          "version": "1.2.4"
-        }
-      },
-      {
-        "package": "AWSiOSSDKV2",
-        "repositoryURL": "https://github.com/aws-amplify/aws-sdk-ios-spm.git",
-        "state": {
-          "branch": null,
-          "revision": "51d99d74be7249ac6444581bd1e394fb60ea86a3",
-          "version": "2.30.4"
-        }
-      },
-      {
-        "package": "Base32",
-        "repositoryURL": "https://github.com/norio-nomura/Base32.git",
-        "state": {
-          "branch": null,
-          "revision": "c4bc0a49689999ae2c7c778f3830a6a6e694efb8",
-          "version": "0.9.0"
-        }
-      },
-      {
-        "package": "CryptomatorCloudAccess",
-        "repositoryURL": "https://github.com/cryptomator/cloud-access-swift.git",
-        "state": {
-          "branch": null,
-          "revision": "c9eaa84a3e73aceef10fc724d386eab3d6e3cbb7",
-          "version": "1.7.5"
-        }
-      },
-      {
-        "package": "CocoaLumberjack",
-        "repositoryURL": "https://github.com/CocoaLumberjack/CocoaLumberjack.git",
-        "state": {
-          "branch": null,
-          "revision": "0188d31089b5881a269e01777be74c7316924346",
-          "version": "3.8.0"
-        }
-      },
-      {
-        "package": "CryptomatorCryptoLib",
-        "repositoryURL": "https://github.com/cryptomator/cryptolib-swift.git",
-        "state": {
-          "branch": null,
-          "revision": "6e5dbea6e05742ad82a074bf7ee8c3305d92fbae",
-          "version": "1.1.0"
-        }
-      },
-      {
-        "package": "ObjectiveDropboxOfficial",
-        "repositoryURL": "https://github.com/phil1995/dropbox-sdk-obj-c-spm.git",
-        "state": {
-          "branch": null,
-          "revision": "f0eafe25d26c52377c4a1c08f1dbd77320164994",
-          "version": "7.0.0"
-        }
-      },
-      {
-        "package": "GoogleAPIClientForREST",
-        "repositoryURL": "https://github.com/google/google-api-objectivec-client-for-rest.git",
-        "state": {
-          "branch": null,
-          "revision": "260501c0425e95e038c65436436161266bf548e9",
-          "version": "3.0.0"
-        }
-      },
-      {
-        "package": "GRDB",
-        "repositoryURL": "https://github.com/groue/GRDB.swift.git",
-        "state": {
-          "branch": null,
-          "revision": "dd7e7f39e8e4d7a22d258d9809a882f914690b01",
-          "version": "5.26.1"
-        }
-      },
-      {
-        "package": "GTMSessionFetcher",
-        "repositoryURL": "https://github.com/google/gtm-session-fetcher.git",
-        "state": {
-          "branch": null,
-          "revision": "efda500b6d9858d38a76dbfbfa396bd644692e4a",
-          "version": "3.0.0"
-        }
-      },
-      {
-        "package": "GTMAppAuth",
-        "repositoryURL": "https://github.com/google/GTMAppAuth.git",
-        "state": {
-          "branch": null,
-          "revision": "cee3c709307912d040bd1e06ca919875a92339c6",
-          "version": "2.0.0"
-        }
-      },
-      {
-        "package": "JOSESwift",
-        "repositoryURL": "https://github.com/airsidemobile/JOSESwift.git",
-        "state": {
-          "branch": null,
-          "revision": "10ed3b6736def7c26eb87135466b1cb46ea7e37f",
-          "version": "2.4.0"
-        }
-      },
-      {
-        "package": "MSAL",
-        "repositoryURL": "https://github.com/AzureAD/microsoft-authentication-library-for-objc.git",
-        "state": {
-          "branch": null,
-          "revision": "31a806298d6aa71b40504e7ebda6d6a8923f0ebf",
-          "version": "1.2.5"
-        }
-      },
-      {
-        "package": "MSGraphClientModels",
-        "repositoryURL": "https://github.com/phil1995/msgraph-sdk-objc-models-spm.git",
-        "state": {
-          "branch": null,
-          "revision": "172b07fe8a7da6072149e2fd92051a510b25035e",
-          "version": "1.3.0"
-        }
-      },
-      {
-        "package": "MSGraphClientSDK",
-        "repositoryURL": "https://github.com/phil1995/msgraph-sdk-objc-spm.git",
-        "state": {
-          "branch": null,
-          "revision": "0320c6a99207b53288970382afcf5054852f9724",
-          "version": "1.0.0"
-        }
-      },
-      {
-        "package": "PCloudSDKSwift",
-        "repositoryURL": "https://github.com/pCloud/pcloud-sdk-swift.git",
-        "state": {
-          "branch": null,
-          "revision": "6da4ca6bb4e7068145d9325988e29862d26300ba",
-          "version": "3.2.0"
-        }
-      },
-      {
-        "package": "Promises",
-        "repositoryURL": "https://github.com/google/promises.git",
-        "state": {
-          "branch": null,
-          "revision": "611337c330350c9c1823ad6d671e7f936af5ee13",
-          "version": "2.0.0"
-        }
-      },
-      {
-        "package": "Dependencies",
-        "repositoryURL": "https://github.com/PhilLibs/simple-swift-dependencies",
-        "state": {
-          "branch": null,
-          "revision": "36e2e7732b5fe2bfec76e4af78d2ef532fe09456",
-          "version": "0.1.0"
-        }
-      },
-      {
-        "package": "swift-log",
-        "repositoryURL": "https://github.com/apple/swift-log.git",
-        "state": {
-          "branch": null,
-          "revision": "6fe203dc33195667ce1759bf0182975e4653ba1c",
-          "version": "1.4.4"
-        }
-      },
-      {
-        "package": "Introspect",
-        "repositoryURL": "https://github.com/siteline/SwiftUI-Introspect.git",
-        "state": {
-          "branch": null,
-          "revision": "f2616860a41f9d9932da412a8978fec79c06fe24",
-          "version": "0.1.4"
-        }
-      },
-      {
-        "package": "TPInAppReceipt",
-        "repositoryURL": "https://github.com/tikhop/TPInAppReceipt.git",
-        "state": {
-          "branch": null,
-          "revision": "5b830d6ce6c34bb4bb976917576ab560e7945037",
-          "version": "3.3.4"
-        }
-      },
-      {
-        "package": "xctest-dynamic-overlay",
-        "repositoryURL": "https://github.com/pointfreeco/xctest-dynamic-overlay",
-        "state": {
-          "branch": null,
-          "revision": "23cbf2294e350076ea4dbd7d5d047c1e76b03631",
-          "version": "1.0.2"
-        }
-      }
-    ]
-  },
-  "version": 1
->>>>>>> 264515a6
 }