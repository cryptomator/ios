--- conflicted
+++ resolved
@@ -24,13 +24,8 @@
         "repositoryURL": "https://github.com/aws-amplify/aws-sdk-ios-spm.git",
         "state": {
           "branch": null,
-<<<<<<< HEAD
-          "revision": "3cbd105859036b1e0b354d902e32e62fc93cf8a2",
-          "version": "2.28.6"
-=======
           "revision": "51d99d74be7249ac6444581bd1e394fb60ea86a3",
           "version": "2.30.4"
->>>>>>> 5df07b46
         }
       },
       {
@@ -46,15 +41,9 @@
         "package": "CryptomatorCloudAccess",
         "repositoryURL": "https://github.com/cryptomator/cloud-access-swift.git",
         "state": {
-<<<<<<< HEAD
           "branch": "feature/hub-poc",
-          "revision": "6c4efef3d5f042f138daf3cf8fdf54bc40f57b7d",
+          "revision": "302afc0f5960fac7dd67cc3c09e52d21ba45f829",
           "version": null
-=======
-          "branch": null,
-          "revision": "c9eaa84a3e73aceef10fc724d386eab3d6e3cbb7",
-          "version": "1.7.5"
->>>>>>> 5df07b46
         }
       },
       {
