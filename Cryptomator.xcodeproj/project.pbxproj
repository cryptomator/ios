--- conflicted
+++ resolved
@@ -12,16 +12,13 @@
 		478CC04D345BFC495EE4F617 /* Pods_CryptomatorFileProvider.framework in Frameworks */ = {isa = PBXBuildFile; fileRef = 33A756387938F63687EBAAC1 /* Pods_CryptomatorFileProvider.framework */; };
 		4A070929247BC110005ED18E /* URL+Extensions.swift in Sources */ = {isa = PBXBuildFile; fileRef = 4A070928247BC110005ED18E /* URL+Extensions.swift */; };
 		4A07092C247BC139005ED18E /* URL+ExtensionsTests.swift in Sources */ = {isa = PBXBuildFile; fileRef = 4A07092B247BC139005ED18E /* URL+ExtensionsTests.swift */; };
-<<<<<<< HEAD
 		4A2245C924A4A6D000DBA437 /* FileProviderItemList.swift in Sources */ = {isa = PBXBuildFile; fileRef = 4A2245C824A4A6D000DBA437 /* FileProviderItemList.swift */; };
 		4A2245CB24A4A70900DBA437 /* FileProviderItem.swift in Sources */ = {isa = PBXBuildFile; fileRef = 4A2245CA24A4A70900DBA437 /* FileProviderItem.swift */; };
 		4A2245D324A5E16300DBA437 /* CryptomatorFileProviderTests.swift in Sources */ = {isa = PBXBuildFile; fileRef = 4A2245D224A5E16300DBA437 /* CryptomatorFileProviderTests.swift */; };
 		4A2245D524A5E16300DBA437 /* CryptomatorFileProvider.framework in Frameworks */ = {isa = PBXBuildFile; fileRef = 4ADB470224A39AA8004DE115 /* CryptomatorFileProvider.framework */; };
 		4A2245DC24A5E1C600DBA437 /* MetadataManagerTests.swift in Sources */ = {isa = PBXBuildFile; fileRef = 4A2245DB24A5E1C600DBA437 /* MetadataManagerTests.swift */; };
-=======
 		4A30FD2B24A20A6C00E1576C /* MockLocalFileSystemAuthentication.swift in Sources */ = {isa = PBXBuildFile; fileRef = 4A30FD2A24A20A6C00E1576C /* MockLocalFileSystemAuthentication.swift */; };
 		4A30FD2D24A20D2600E1576C /* VaultFormat7LocalFileSystemProviderIntegrationTests.swift in Sources */ = {isa = PBXBuildFile; fileRef = 4A30FD2C24A20D2600E1576C /* VaultFormat7LocalFileSystemProviderIntegrationTests.swift */; };
->>>>>>> eccaad72
 		4A317EEA2453329100E43746 /* GoogleDriveCloudAuthentication.swift in Sources */ = {isa = PBXBuildFile; fileRef = 4A317EE92453329100E43746 /* GoogleDriveCloudAuthentication.swift */; };
 		4A37374D247524A2008EDCA9 /* MockCloudAuthentication.swift in Sources */ = {isa = PBXBuildFile; fileRef = 4A37374C247524A2008EDCA9 /* MockCloudAuthentication.swift */; };
 		4A44EC0724695CC500950BBF /* GoogleDriveCloudProviderTests.swift in Sources */ = {isa = PBXBuildFile; fileRef = 4A44EC0624695CC500950BBF /* GoogleDriveCloudProviderTests.swift */; };
@@ -56,16 +53,13 @@
 		4A837C76248994FD00223222 /* MockDropboxCloudAuthentication.swift in Sources */ = {isa = PBXBuildFile; fileRef = 4A837C75248994FD00223222 /* MockDropboxCloudAuthentication.swift */; };
 		4A837C79248AAC7D00223222 /* DropboxCloudProviderIntegrationTests.swift in Sources */ = {isa = PBXBuildFile; fileRef = 4A837C78248AAC7D00223222 /* DropboxCloudProviderIntegrationTests.swift */; };
 		4A837C7B248ABBD300223222 /* MockDropboxAuthenticationTests.swift in Sources */ = {isa = PBXBuildFile; fileRef = 4A837C7A248ABBD300223222 /* MockDropboxAuthenticationTests.swift */; };
-<<<<<<< HEAD
 		4AA621D9249A6A8400A0BCBD /* FileProviderExtension.swift in Sources */ = {isa = PBXBuildFile; fileRef = 4AA621D8249A6A8400A0BCBD /* FileProviderExtension.swift */; };
 		4AA621DD249A6A8400A0BCBD /* FileProviderEnumerator.swift in Sources */ = {isa = PBXBuildFile; fileRef = 4AA621DC249A6A8400A0BCBD /* FileProviderEnumerator.swift */; };
 		4AA621E7249A6A8400A0BCBD /* DocumentActionViewController.swift in Sources */ = {isa = PBXBuildFile; fileRef = 4AA621E6249A6A8400A0BCBD /* DocumentActionViewController.swift */; };
 		4AA621EA249A6A8400A0BCBD /* MainInterface.storyboard in Resources */ = {isa = PBXBuildFile; fileRef = 4AA621E8249A6A8400A0BCBD /* MainInterface.storyboard */; };
 		4AA621EE249A6A8400A0BCBD /* File Provider ExtensionUI.appex in Embed App Extensions */ = {isa = PBXBuildFile; fileRef = 4AA621E4249A6A8400A0BCBD /* File Provider ExtensionUI.appex */; settings = {ATTRIBUTES = (RemoveHeadersOnCopy, ); }; };
 		4AA621F1249A6A8400A0BCBD /* File Provider Extension.appex in Embed App Extensions */ = {isa = PBXBuildFile; fileRef = 4AA621D6249A6A8400A0BCBD /* File Provider Extension.appex */; settings = {ATTRIBUTES = (RemoveHeadersOnCopy, ); }; };
-=======
 		4A91CD7424A2054D00946270 /* LocalFileSystemProviderIntegrationTests.swift in Sources */ = {isa = PBXBuildFile; fileRef = 4A91CD7324A2054D00946270 /* LocalFileSystemProviderIntegrationTests.swift */; };
->>>>>>> eccaad72
 		4ABD5F2A247BC58900EFCE53 /* MockGoogleDriveAuthenticationTests.swift in Sources */ = {isa = PBXBuildFile; fileRef = 4ABD5F29247BC58900EFCE53 /* MockGoogleDriveAuthenticationTests.swift */; };
 		4ADA0B3C245732AC005B9743 /* CloudAccessPrivate.framework in Frameworks */ = {isa = PBXBuildFile; fileRef = 4A5E5B612453121400BD6298 /* CloudAccessPrivate.framework */; };
 		4ADA0B3D245732AC005B9743 /* CloudAccessPrivate.framework in Embed Frameworks */ = {isa = PBXBuildFile; fileRef = 4A5E5B612453121400BD6298 /* CloudAccessPrivate.framework */; settings = {ATTRIBUTES = (CodeSignOnCopy, RemoveHeadersOnCopy, ); }; };
@@ -213,17 +207,14 @@
 		33A756387938F63687EBAAC1 /* Pods_CryptomatorFileProvider.framework */ = {isa = PBXFileReference; explicitFileType = wrapper.framework; includeInIndex = 0; path = Pods_CryptomatorFileProvider.framework; sourceTree = BUILT_PRODUCTS_DIR; };
 		4A070928247BC110005ED18E /* URL+Extensions.swift */ = {isa = PBXFileReference; lastKnownFileType = sourcecode.swift; path = "URL+Extensions.swift"; sourceTree = "<group>"; };
 		4A07092B247BC139005ED18E /* URL+ExtensionsTests.swift */ = {isa = PBXFileReference; lastKnownFileType = sourcecode.swift; path = "URL+ExtensionsTests.swift"; sourceTree = "<group>"; };
-<<<<<<< HEAD
 		4A2245C824A4A6D000DBA437 /* FileProviderItemList.swift */ = {isa = PBXFileReference; lastKnownFileType = sourcecode.swift; path = FileProviderItemList.swift; sourceTree = "<group>"; };
 		4A2245CA24A4A70900DBA437 /* FileProviderItem.swift */ = {isa = PBXFileReference; lastKnownFileType = sourcecode.swift; path = FileProviderItem.swift; sourceTree = "<group>"; };
 		4A2245D024A5E16300DBA437 /* CryptomatorFileProviderTests.xctest */ = {isa = PBXFileReference; explicitFileType = wrapper.cfbundle; includeInIndex = 0; path = CryptomatorFileProviderTests.xctest; sourceTree = BUILT_PRODUCTS_DIR; };
 		4A2245D224A5E16300DBA437 /* CryptomatorFileProviderTests.swift */ = {isa = PBXFileReference; lastKnownFileType = sourcecode.swift; path = CryptomatorFileProviderTests.swift; sourceTree = "<group>"; };
 		4A2245D424A5E16300DBA437 /* Info.plist */ = {isa = PBXFileReference; lastKnownFileType = text.plist.xml; path = Info.plist; sourceTree = "<group>"; };
 		4A2245DB24A5E1C600DBA437 /* MetadataManagerTests.swift */ = {isa = PBXFileReference; lastKnownFileType = sourcecode.swift; path = MetadataManagerTests.swift; sourceTree = "<group>"; };
-=======
 		4A30FD2A24A20A6C00E1576C /* MockLocalFileSystemAuthentication.swift */ = {isa = PBXFileReference; lastKnownFileType = sourcecode.swift; path = MockLocalFileSystemAuthentication.swift; sourceTree = "<group>"; };
 		4A30FD2C24A20D2600E1576C /* VaultFormat7LocalFileSystemProviderIntegrationTests.swift */ = {isa = PBXFileReference; lastKnownFileType = sourcecode.swift; path = VaultFormat7LocalFileSystemProviderIntegrationTests.swift; sourceTree = "<group>"; };
->>>>>>> eccaad72
 		4A317EE92453329100E43746 /* GoogleDriveCloudAuthentication.swift */ = {isa = PBXFileReference; lastKnownFileType = sourcecode.swift; path = GoogleDriveCloudAuthentication.swift; sourceTree = "<group>"; };
 		4A37374C247524A2008EDCA9 /* MockCloudAuthentication.swift */ = {isa = PBXFileReference; lastKnownFileType = sourcecode.swift; path = MockCloudAuthentication.swift; sourceTree = "<group>"; };
 		4A44EC0624695CC500950BBF /* GoogleDriveCloudProviderTests.swift */ = {isa = PBXFileReference; lastKnownFileType = sourcecode.swift; path = GoogleDriveCloudProviderTests.swift; sourceTree = "<group>"; };
@@ -262,7 +253,6 @@
 		4A837C75248994FD00223222 /* MockDropboxCloudAuthentication.swift */ = {isa = PBXFileReference; lastKnownFileType = sourcecode.swift; path = MockDropboxCloudAuthentication.swift; sourceTree = "<group>"; };
 		4A837C78248AAC7D00223222 /* DropboxCloudProviderIntegrationTests.swift */ = {isa = PBXFileReference; lastKnownFileType = sourcecode.swift; path = DropboxCloudProviderIntegrationTests.swift; sourceTree = "<group>"; };
 		4A837C7A248ABBD300223222 /* MockDropboxAuthenticationTests.swift */ = {isa = PBXFileReference; lastKnownFileType = sourcecode.swift; path = MockDropboxAuthenticationTests.swift; sourceTree = "<group>"; };
-<<<<<<< HEAD
 		4AA621D6249A6A8400A0BCBD /* File Provider Extension.appex */ = {isa = PBXFileReference; explicitFileType = "wrapper.app-extension"; includeInIndex = 0; path = "File Provider Extension.appex"; sourceTree = BUILT_PRODUCTS_DIR; };
 		4AA621D8249A6A8400A0BCBD /* FileProviderExtension.swift */ = {isa = PBXFileReference; lastKnownFileType = sourcecode.swift; path = FileProviderExtension.swift; sourceTree = "<group>"; };
 		4AA621DC249A6A8400A0BCBD /* FileProviderEnumerator.swift */ = {isa = PBXFileReference; lastKnownFileType = sourcecode.swift; path = FileProviderEnumerator.swift; sourceTree = "<group>"; };
@@ -272,9 +262,7 @@
 		4AA621E6249A6A8400A0BCBD /* DocumentActionViewController.swift */ = {isa = PBXFileReference; lastKnownFileType = sourcecode.swift; path = DocumentActionViewController.swift; sourceTree = "<group>"; };
 		4AA621E9249A6A8400A0BCBD /* Base */ = {isa = PBXFileReference; lastKnownFileType = file.storyboard; name = Base; path = Base.lproj/MainInterface.storyboard; sourceTree = "<group>"; };
 		4AA621EB249A6A8400A0BCBD /* Info.plist */ = {isa = PBXFileReference; lastKnownFileType = text.plist.xml; path = Info.plist; sourceTree = "<group>"; };
-=======
 		4A91CD7324A2054D00946270 /* LocalFileSystemProviderIntegrationTests.swift */ = {isa = PBXFileReference; lastKnownFileType = sourcecode.swift; path = LocalFileSystemProviderIntegrationTests.swift; sourceTree = "<group>"; };
->>>>>>> eccaad72
 		4ABD5F29247BC58900EFCE53 /* MockGoogleDriveAuthenticationTests.swift */ = {isa = PBXFileReference; lastKnownFileType = sourcecode.swift; path = MockGoogleDriveAuthenticationTests.swift; sourceTree = "<group>"; };
 		4ADB470224A39AA8004DE115 /* CryptomatorFileProvider.framework */ = {isa = PBXFileReference; explicitFileType = wrapper.framework; includeInIndex = 0; path = CryptomatorFileProvider.framework; sourceTree = BUILT_PRODUCTS_DIR; };
 		4ADB470424A39AA8004DE115 /* CryptomatorFileProvider.h */ = {isa = PBXFileReference; lastKnownFileType = sourcecode.c.h; path = CryptomatorFileProvider.h; sourceTree = "<group>"; };
@@ -430,7 +418,6 @@
 			path = Extensions;
 			sourceTree = "<group>";
 		};
-<<<<<<< HEAD
 		4A2245D124A5E16300DBA437 /* CryptomatorFileProviderTests */ = {
 			isa = PBXGroup;
 			children = (
@@ -443,7 +430,8 @@
 				4A797F9524AC9936007DDBE1 /* CloudProviderMock.swift */,
 			);
 			path = CryptomatorFileProviderTests;
-=======
+			sourceTree = "<group>";
+		};
 		4A30FD2E24A20D2A00E1576C /* CryptoDecorator */ = {
 			isa = PBXGroup;
 			children = (
@@ -458,7 +446,6 @@
 				4A30FD2C24A20D2600E1576C /* VaultFormat7LocalFileSystemProviderIntegrationTests.swift */,
 			);
 			path = VaultFormat7;
->>>>>>> eccaad72
 			sourceTree = "<group>";
 		};
 		4A44EC0824695CCD00950BBF /* Google Drive */ = {
@@ -613,7 +600,6 @@
 			path = Dropbox;
 			sourceTree = "<group>";
 		};
-<<<<<<< HEAD
 		4AA621D7249A6A8400A0BCBD /* File Provider Extension */ = {
 			isa = PBXGroup;
 			children = (
@@ -648,7 +634,8 @@
 				4ADB471624A49CEC004DE115 /* ItemStatus.swift */,
 			);
 			path = CryptomatorFileProvider;
-=======
+			sourceTree = "<group>";
+		};
 		4A91CD7224A204F600946270 /* LocalFileSystem */ = {
 			isa = PBXGroup;
 			children = (
@@ -656,7 +643,6 @@
 				4A30FD2A24A20A6C00E1576C /* MockLocalFileSystemAuthentication.swift */,
 			);
 			path = LocalFileSystem;
->>>>>>> eccaad72
 			sourceTree = "<group>";
 		};
 		4AE554EC248158D70016E313 /* Dropbox */ = {
