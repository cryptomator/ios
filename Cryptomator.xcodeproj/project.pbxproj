// !$*UTF8*$!
{
	archiveVersion = 1;
	classes = {
	};
	objectVersion = 52;
	objects = {

/* Begin PBXBuildFile section */
		4A03255525A3685500E63D7A /* Coordinator.swift in Sources */ = {isa = PBXBuildFile; fileRef = 4A03255425A3685500E63D7A /* Coordinator.swift */; };
		4A03255E25A368BF00E63D7A /* MainCoordinator.swift in Sources */ = {isa = PBXBuildFile; fileRef = 4A03255D25A368BF00E63D7A /* MainCoordinator.swift */; };
		4A03257825A36A6900E63D7A /* VaultListViewController.swift in Sources */ = {isa = PBXBuildFile; fileRef = 4A03257725A36A6900E63D7A /* VaultListViewController.swift */; };
		4A03258125A36B7D00E63D7A /* UIViewController+Preview.swift in Sources */ = {isa = PBXBuildFile; fileRef = 4A03258025A36B7D00E63D7A /* UIViewController+Preview.swift */; };
		4A0C07E225AC80C100B83211 /* UIView+Preview.swift in Sources */ = {isa = PBXBuildFile; fileRef = 4A0C07E125AC80C100B83211 /* UIView+Preview.swift */; };
		4A0C07EB25AC832900B83211 /* VaultListPosition.swift in Sources */ = {isa = PBXBuildFile; fileRef = 4A0C07EA25AC832900B83211 /* VaultListPosition.swift */; };
		4A123EA824BEF5F0001D1CF7 /* CloudProviderPaginationMock.swift in Sources */ = {isa = PBXBuildFile; fileRef = 4A123EA724BEF5F0001D1CF7 /* CloudProviderPaginationMock.swift */; };
		4A2245DC24A5E1C600DBA437 /* MetadataManagerTests.swift in Sources */ = {isa = PBXBuildFile; fileRef = 4A2245DB24A5E1C600DBA437 /* MetadataManagerTests.swift */; };
		4A248221266B8D37002D9F59 /* FileProviderAdapterImportDocumentTests.swift in Sources */ = {isa = PBXBuildFile; fileRef = 4A248220266B8D37002D9F59 /* FileProviderAdapterImportDocumentTests.swift */; };
		4A248223266E266E002D9F59 /* FolderCreationTask.swift in Sources */ = {isa = PBXBuildFile; fileRef = 4A248222266E266E002D9F59 /* FolderCreationTask.swift */; };
		4A248225266E26D7002D9F59 /* FolderCreationTaskExecutor.swift in Sources */ = {isa = PBXBuildFile; fileRef = 4A248224266E26D7002D9F59 /* FolderCreationTaskExecutor.swift */; };
		4A248227266E27C5002D9F59 /* FolderCreationTaskExecutorTests.swift in Sources */ = {isa = PBXBuildFile; fileRef = 4A248226266E27C5002D9F59 /* FolderCreationTaskExecutorTests.swift */; };
		4A248229266E2DD6002D9F59 /* FileProviderAdapterCreateDirectoryTests.swift in Sources */ = {isa = PBXBuildFile; fileRef = 4A248228266E2DD6002D9F59 /* FileProviderAdapterCreateDirectoryTests.swift */; };
		4A24822B266E362C002D9F59 /* FileProviderAdapterMoveItemTests.swift in Sources */ = {isa = PBXBuildFile; fileRef = 4A24822A266E362C002D9F59 /* FileProviderAdapterMoveItemTests.swift */; };
		4A24822D266F85FD002D9F59 /* FileProviderAdapterDeleteItemTests.swift in Sources */ = {isa = PBXBuildFile; fileRef = 4A24822C266F85FD002D9F59 /* FileProviderAdapterDeleteItemTests.swift */; };
		4A24822F266FACF1002D9F59 /* FileProviderAdapterEnumerateItemTests.swift in Sources */ = {isa = PBXBuildFile; fileRef = 4A24822E266FACF1002D9F59 /* FileProviderAdapterEnumerateItemTests.swift */; };
		4A248231266FB799002D9F59 /* FileProviderAdapterStartProvidingItemTests.swift in Sources */ = {isa = PBXBuildFile; fileRef = 4A248230266FB799002D9F59 /* FileProviderAdapterStartProvidingItemTests.swift */; };
		4A2482332670D6FB002D9F59 /* FileProviderAdapterManager.swift in Sources */ = {isa = PBXBuildFile; fileRef = 4A2482322670D6FB002D9F59 /* FileProviderAdapterManager.swift */; };
		4A2482352671110A002D9F59 /* DBManagerError.swift in Sources */ = {isa = PBXBuildFile; fileRef = 4A2482342671110A002D9F59 /* DBManagerError.swift */; };
		4A2F373724B47DB800460FD3 /* UploadTaskManagerTests.swift in Sources */ = {isa = PBXBuildFile; fileRef = 4A2F373624B47DB800460FD3 /* UploadTaskManagerTests.swift */; };
		4A2FD04425B1C3BB008565C8 /* EmptyListMessage.swift in Sources */ = {isa = PBXBuildFile; fileRef = 4A2FD04325B1C3BB008565C8 /* EmptyListMessage.swift */; };
		4A2FD07025B5D5FB008565C8 /* ChooseCloudViewController.swift in Sources */ = {isa = PBXBuildFile; fileRef = 4A2FD06F25B5D5FB008565C8 /* ChooseCloudViewController.swift */; };
		4A2FD07925B5D98B008565C8 /* CloudCell.swift in Sources */ = {isa = PBXBuildFile; fileRef = 4A2FD07825B5D98B008565C8 /* CloudCell.swift */; };
		4A2FD08225B5E2BA008565C8 /* VaultInstallationCoordinator.swift in Sources */ = {isa = PBXBuildFile; fileRef = 4A2FD08125B5E2BA008565C8 /* VaultInstallationCoordinator.swift */; };
		4A2FD08B25B5E437008565C8 /* OpenExistingVaultCoordinator.swift in Sources */ = {isa = PBXBuildFile; fileRef = 4A2FD08A25B5E437008565C8 /* OpenExistingVaultCoordinator.swift */; };
		4A447DB325BEF68100D9520D /* CloudChoosing.swift in Sources */ = {isa = PBXBuildFile; fileRef = 4A447DB225BEF68100D9520D /* CloudChoosing.swift */; };
		4A447DBC25BF003400D9520D /* ChooseCloudViewModel.swift in Sources */ = {isa = PBXBuildFile; fileRef = 4A447DBB25BF003400D9520D /* ChooseCloudViewModel.swift */; };
		4A447E0425BF0B0F00D9520D /* SingleSectionTableViewController.swift in Sources */ = {isa = PBXBuildFile; fileRef = 4A447E0325BF0B0F00D9520D /* SingleSectionTableViewController.swift */; };
		4A447E1B25BF0DE300D9520D /* ChooseFolderViewController.swift in Sources */ = {isa = PBXBuildFile; fileRef = 4A447E1A25BF0DE300D9520D /* ChooseFolderViewController.swift */; };
		4A447E2425BF0E3A00D9520D /* ChooseFolderViewModel.swift in Sources */ = {isa = PBXBuildFile; fileRef = 4A447E2325BF0E3A00D9520D /* ChooseFolderViewModel.swift */; };
		4A447E3D25BF1AD400D9520D /* FolderCell.swift in Sources */ = {isa = PBXBuildFile; fileRef = 4A447E3C25BF1AD400D9520D /* FolderCell.swift */; };
		4A447E4D25BF1E8B00D9520D /* FileCell.swift in Sources */ = {isa = PBXBuildFile; fileRef = 4A447E4C25BF1E8B00D9520D /* FileCell.swift */; };
		4A447E5625BF1F6A00D9520D /* CloudItemCell.swift in Sources */ = {isa = PBXBuildFile; fileRef = 4A447E5525BF1F6A00D9520D /* CloudItemCell.swift */; };
		4A4A3864253F2B1900EE3828 /* CachedFileManagerTests.swift in Sources */ = {isa = PBXBuildFile; fileRef = 4A4A3863253F2B1900EE3828 /* CachedFileManagerTests.swift */; };
		4A4F47F324B875070033328B /* URL+NameCollisionExtensionTests.swift in Sources */ = {isa = PBXBuildFile; fileRef = 4A4F47F224B875070033328B /* URL+NameCollisionExtensionTests.swift */; };
		4A511D45265EB13B000A0E01 /* ItemEnumerationTaskTests.swift in Sources */ = {isa = PBXBuildFile; fileRef = 4A511D44265EB13B000A0E01 /* ItemEnumerationTaskTests.swift */; };
		4A511D47265FEFBE000A0E01 /* DownloadTask.swift in Sources */ = {isa = PBXBuildFile; fileRef = 4A511D46265FEFBE000A0E01 /* DownloadTask.swift */; };
		4A511D492660EE3F000A0E01 /* DeletionTaskExecutorTests.swift in Sources */ = {isa = PBXBuildFile; fileRef = 4A511D482660EE3F000A0E01 /* DeletionTaskExecutorTests.swift */; };
		4A511D4C2660FEFE000A0E01 /* Workflow.swift in Sources */ = {isa = PBXBuildFile; fileRef = 4A511D4B2660FEFE000A0E01 /* Workflow.swift */; };
		4A511D4E2660FF9E000A0E01 /* WorkflowScheduler.swift in Sources */ = {isa = PBXBuildFile; fileRef = 4A511D4D2660FF9E000A0E01 /* WorkflowScheduler.swift */; };
		4A511D512661000F000A0E01 /* WorkflowFactory.swift in Sources */ = {isa = PBXBuildFile; fileRef = 4A511D502661000F000A0E01 /* WorkflowFactory.swift */; };
		4A511D5326615439000A0E01 /* ReparentTaskExecutorTests.swift in Sources */ = {isa = PBXBuildFile; fileRef = 4A511D5226615439000A0E01 /* ReparentTaskExecutorTests.swift */; };
		4A511D572662924C000A0E01 /* ItemEnumerationTask.swift in Sources */ = {isa = PBXBuildFile; fileRef = 4A511D562662924C000A0E01 /* ItemEnumerationTask.swift */; };
		4A511D592664F290000A0E01 /* DeleteItemHelper.swift in Sources */ = {isa = PBXBuildFile; fileRef = 4A511D582664F290000A0E01 /* DeleteItemHelper.swift */; };
		4A511D5B26668E0C000A0E01 /* UploadTaskRecord.swift in Sources */ = {isa = PBXBuildFile; fileRef = 4A511D5A26668E0C000A0E01 /* UploadTaskRecord.swift */; };
		4A511D5D26668E47000A0E01 /* ReparentTaskRecord.swift in Sources */ = {isa = PBXBuildFile; fileRef = 4A511D5C26668E47000A0E01 /* ReparentTaskRecord.swift */; };
		4A511D5F26668E68000A0E01 /* DeletionTaskRecord.swift in Sources */ = {isa = PBXBuildFile; fileRef = 4A511D5E26668E68000A0E01 /* DeletionTaskRecord.swift */; };
		4A51E611261C9A8800CC8C9B /* WebDAVKeychainTests.swift in Sources */ = {isa = PBXBuildFile; fileRef = 4A51E610261C9A8800CC8C9B /* WebDAVKeychainTests.swift */; };
		4A51E612261C9A8800CC8C9B /* VaultManagerKeychainTests.swift in Sources */ = {isa = PBXBuildFile; fileRef = 4A51E60F261C9A8800CC8C9B /* VaultManagerKeychainTests.swift */; };
		4A66F57925C47BB2001BE15E /* TextFieldCell.swift in Sources */ = {isa = PBXBuildFile; fileRef = 4A66F57825C47BB2001BE15E /* TextFieldCell.swift */; };
		4A66F58225C487C9001BE15E /* PasswordFieldCell.swift in Sources */ = {isa = PBXBuildFile; fileRef = 4A66F58125C487C9001BE15E /* PasswordFieldCell.swift */; };
		4A66F58B25C489C7001BE15E /* OpenExistingVaultPasswordViewModel.swift in Sources */ = {isa = PBXBuildFile; fileRef = 4A66F58A25C489C7001BE15E /* OpenExistingVaultPasswordViewModel.swift */; };
		4A717CD924C835740048E08F /* ReparentTaskManagerTests.swift in Sources */ = {isa = PBXBuildFile; fileRef = 4A717CD824C835740048E08F /* ReparentTaskManagerTests.swift */; };
		4A753DB92678A226005F79C1 /* OpenExistingLegacyVaultPasswordViewModel.swift in Sources */ = {isa = PBXBuildFile; fileRef = 4A753DB82678A226005F79C1 /* OpenExistingLegacyVaultPasswordViewModel.swift */; };
		4A797F8F24AC6731007DDBE1 /* FileProviderItemTests.swift in Sources */ = {isa = PBXBuildFile; fileRef = 4A797F8E24AC6731007DDBE1 /* FileProviderItemTests.swift */; };
		4A797F9624AC9936007DDBE1 /* CloudProviderMock.swift in Sources */ = {isa = PBXBuildFile; fileRef = 4A797F9524AC9936007DDBE1 /* CloudProviderMock.swift */; };
		4A797F9824AC9A1B007DDBE1 /* CloudProviderMockTests.swift in Sources */ = {isa = PBXBuildFile; fileRef = 4A797F9724AC9A1B007DDBE1 /* CloudProviderMockTests.swift */; };
		4A7B97C225B6F7200044B7FB /* AccountListViewController.swift in Sources */ = {isa = PBXBuildFile; fileRef = 4A7B97C125B6F7200044B7FB /* AccountListViewController.swift */; };
		4A7B97D325B6F7520044B7FB /* AccountListViewModel.swift in Sources */ = {isa = PBXBuildFile; fileRef = 4A7B97D225B6F7520044B7FB /* AccountListViewModel.swift */; };
		4A7B97DC25B6F80A0044B7FB /* AccountInfo.swift in Sources */ = {isa = PBXBuildFile; fileRef = 4A7B97DB25B6F80A0044B7FB /* AccountInfo.swift */; };
		4A7B97E525B6F86E0044B7FB /* AccountListPosition.swift in Sources */ = {isa = PBXBuildFile; fileRef = 4A7B97E425B6F86E0044B7FB /* AccountListPosition.swift */; };
		4A7BC0E025ADF12D00F007B3 /* AddVaultViewController.swift in Sources */ = {isa = PBXBuildFile; fileRef = 4A7BC0DF25ADF12D00F007B3 /* AddVaultViewController.swift */; };
		4A7BC0F125ADFAD600F007B3 /* AddVaultCoordinator.swift in Sources */ = {isa = PBXBuildFile; fileRef = 4A7BC0F025ADFAD600F007B3 /* AddVaultCoordinator.swift */; };
		4A8AAA112565892A00F5091E /* GoogleDriveLoginViewController.swift in Sources */ = {isa = PBXBuildFile; fileRef = 4A8AAA102565892A00F5091E /* GoogleDriveLoginViewController.swift */; };
		4A8AAA1825658C3C00F5091E /* GoogleDriveStartViewController.swift in Sources */ = {isa = PBXBuildFile; fileRef = 4A8AAA1725658C3C00F5091E /* GoogleDriveStartViewController.swift */; };
		4A8AAA2425658D5B00F5091E /* GoogleDriveAccountOverviewViewController.swift in Sources */ = {isa = PBXBuildFile; fileRef = 4A8AAA2325658D5B00F5091E /* GoogleDriveAccountOverviewViewController.swift */; };
		4A8D05D625C5CBE10082C5F7 /* AddVaultSuccessViewController.swift in Sources */ = {isa = PBXBuildFile; fileRef = 4A8D05D525C5CBE10082C5F7 /* AddVaultSuccessViewController.swift */; };
		4A8D05DF25C5CD210082C5F7 /* ButtonCell.swift in Sources */ = {isa = PBXBuildFile; fileRef = 4A8D05DE25C5CD210082C5F7 /* ButtonCell.swift */; };
		4A8D060525C82F1F0082C5F7 /* AddVaultSuccesing.swift in Sources */ = {isa = PBXBuildFile; fileRef = 4A8D060425C82F1F0082C5F7 /* AddVaultSuccesing.swift */; };
		4A8D061C25C84C450082C5F7 /* SingleSectionHeaderTableViewController.swift in Sources */ = {isa = PBXBuildFile; fileRef = 4A8D061B25C84C450082C5F7 /* SingleSectionHeaderTableViewController.swift */; };
		4A8F1498266A299E00ADBCE4 /* OnlineItemNameCollisionHandler.swift in Sources */ = {isa = PBXBuildFile; fileRef = 4A8F1497266A299E00ADBCE4 /* OnlineItemNameCollisionHandler.swift */; };
		4A8F149A266A29C900ADBCE4 /* WorkflowMiddlewareMock.swift in Sources */ = {isa = PBXBuildFile; fileRef = 4A8F1499266A29C900ADBCE4 /* WorkflowMiddlewareMock.swift */; };
		4A8F149C266A29E400ADBCE4 /* OnlineItemNameCollisionHandlerTests.swift in Sources */ = {isa = PBXBuildFile; fileRef = 4A8F149B266A29E400ADBCE4 /* OnlineItemNameCollisionHandlerTests.swift */; };
		4A8F149E266A2A8200ADBCE4 /* FileProviderAdapter.swift in Sources */ = {isa = PBXBuildFile; fileRef = 4A8F149D266A2A8200ADBCE4 /* FileProviderAdapter.swift */; };
		4A8F14A0266A2FD500ADBCE4 /* FileProviderAdapterGetItemTests.swift in Sources */ = {isa = PBXBuildFile; fileRef = 4A8F149F266A2FD500ADBCE4 /* FileProviderAdapterGetItemTests.swift */; };
		4A8F14A2266A302A00ADBCE4 /* FileProviderAdapterTestCase.swift in Sources */ = {isa = PBXBuildFile; fileRef = 4A8F14A1266A302A00ADBCE4 /* FileProviderAdapterTestCase.swift */; };
		4A9172822619F17C003C4043 /* CryptomatorCommon in Frameworks */ = {isa = PBXBuildFile; productRef = 4A9172812619F17C003C4043 /* CryptomatorCommon */; };
		4A91728B2619F1D0003C4043 /* CryptomatorCommonCore in Frameworks */ = {isa = PBXBuildFile; productRef = 4A91728A2619F1D0003C4043 /* CryptomatorCommonCore */; };
		4A9D1237261DAC5D00A670E2 /* WebDAVAuthenticationViewModel.swift in Sources */ = {isa = PBXBuildFile; fileRef = 4A9D1236261DAC5D00A670E2 /* WebDAVAuthenticationViewModel.swift */; };
		4A9D123F261E1DD400A670E2 /* WebDAVAuthenticating.swift in Sources */ = {isa = PBXBuildFile; fileRef = 4A9D123E261E1DD400A670E2 /* WebDAVAuthenticating.swift */; };
		4A9D1247261E227600A670E2 /* WebDAVAuthenticationCoordinator.swift in Sources */ = {isa = PBXBuildFile; fileRef = 4A9D1246261E227600A670E2 /* WebDAVAuthenticationCoordinator.swift */; };
		4A9D124F261F071F00A670E2 /* WebDAVAuthenticator+VC.swift in Sources */ = {isa = PBXBuildFile; fileRef = 4A9D124E261F071F00A670E2 /* WebDAVAuthenticator+VC.swift */; };
		4A9D3E7B2526494A000811B6 /* DropboxLoginViewController.swift in Sources */ = {isa = PBXBuildFile; fileRef = 4A9D3E7A2526494A000811B6 /* DropboxLoginViewController.swift */; };
		4AA22BFB261CA69F00A17486 /* WebDAVAuthenticationViewController.swift in Sources */ = {isa = PBXBuildFile; fileRef = 4AA22BFA261CA69F00A17486 /* WebDAVAuthenticationViewController.swift */; };
		4AA22C16261CA8D800A17486 /* URLFieldCell.swift in Sources */ = {isa = PBXBuildFile; fileRef = 4AA22C15261CA8D800A17486 /* URLFieldCell.swift */; };
		4AA22C1E261CA94700A17486 /* UsernameFieldCell.swift in Sources */ = {isa = PBXBuildFile; fileRef = 4AA22C1D261CA94700A17486 /* UsernameFieldCell.swift */; };
		4AA621D9249A6A8400A0BCBD /* FileProviderExtension.swift in Sources */ = {isa = PBXBuildFile; fileRef = 4AA621D8249A6A8400A0BCBD /* FileProviderExtension.swift */; };
		4AA621DD249A6A8400A0BCBD /* FileProviderEnumerator.swift in Sources */ = {isa = PBXBuildFile; fileRef = 4AA621DC249A6A8400A0BCBD /* FileProviderEnumerator.swift */; };
		4AA621E7249A6A8400A0BCBD /* DocumentActionViewController.swift in Sources */ = {isa = PBXBuildFile; fileRef = 4AA621E6249A6A8400A0BCBD /* DocumentActionViewController.swift */; };
		4AA621EA249A6A8400A0BCBD /* MainInterface.storyboard in Resources */ = {isa = PBXBuildFile; fileRef = 4AA621E8249A6A8400A0BCBD /* MainInterface.storyboard */; };
		4AA8613725C19D4F002A59F5 /* DetectedMasterkeyViewModel.swift in Sources */ = {isa = PBXBuildFile; fileRef = 4AA8613625C19D4F002A59F5 /* DetectedMasterkeyViewModel.swift */; };
		4AA8614825C1C670002A59F5 /* OpenExistingVaultChooseFolderViewController.swift in Sources */ = {isa = PBXBuildFile; fileRef = 4AA8614725C1C670002A59F5 /* OpenExistingVaultChooseFolderViewController.swift */; };
		4AA8615125C1DB5E002A59F5 /* OpenExistingVaultPasswordViewController.swift in Sources */ = {isa = PBXBuildFile; fileRef = 4AA8615025C1DB5E002A59F5 /* OpenExistingVaultPasswordViewController.swift */; };
		4AAA0718255992DC0085AA4E /* FolderBrowserViewController.swift in Sources */ = {isa = PBXBuildFile; fileRef = 4AAA0717255992DC0085AA4E /* FolderBrowserViewController.swift */; };
		4AAA072B25599B280085AA4E /* FolderBrowserViewModel.swift in Sources */ = {isa = PBXBuildFile; fileRef = 4AAA072A25599B280085AA4E /* FolderBrowserViewModel.swift */; };
		4AAA0737255AFFC20085AA4E /* ExistingVaultInstallViewController.swift in Sources */ = {isa = PBXBuildFile; fileRef = 4AAA0736255AFFC20085AA4E /* ExistingVaultInstallViewController.swift */; };
		4AAA073F255B009E0085AA4E /* ExistingVaultInstallerViewModel.swift in Sources */ = {isa = PBXBuildFile; fileRef = 4AAA073E255B009E0085AA4E /* ExistingVaultInstallerViewModel.swift */; };
		4AB1C325265CE69700DC7A49 /* DownloadTaskExecutorTests.swift in Sources */ = {isa = PBXBuildFile; fileRef = 4AB1C324265CE69700DC7A49 /* DownloadTaskExecutorTests.swift */; };
		4AB1C327265CEA0E00DC7A49 /* CreatingOrDeletingItemPathLockHandler.swift in Sources */ = {isa = PBXBuildFile; fileRef = 4AB1C326265CEA0E00DC7A49 /* CreatingOrDeletingItemPathLockHandler.swift */; };
		4AB1C329265CED6600DC7A49 /* ReadingItemPathLockHandler.swift in Sources */ = {isa = PBXBuildFile; fileRef = 4AB1C328265CED6600DC7A49 /* ReadingItemPathLockHandler.swift */; };
		4AB1C33A265E9D8600DC7A49 /* UploadTaskExecutorTests.swift in Sources */ = {isa = PBXBuildFile; fileRef = 4AB1C339265E9D8600DC7A49 /* UploadTaskExecutorTests.swift */; };
		4AB1C33C265E9DBC00DC7A49 /* CloudTaskExecutorTestCase.swift in Sources */ = {isa = PBXBuildFile; fileRef = 4AB1C33B265E9DBC00DC7A49 /* CloudTaskExecutorTestCase.swift */; };
		4ABC08D7250D1EB600E3CEDC /* DeletionTaskManagerTests.swift in Sources */ = {isa = PBXBuildFile; fileRef = 4ABC08D6250D1EB600E3CEDC /* DeletionTaskManagerTests.swift */; };
		4AD0F61C24AF203F0026B765 /* FileProvider+Actions.swift in Sources */ = {isa = PBXBuildFile; fileRef = 4AD0F61B24AF203F0026B765 /* FileProvider+Actions.swift */; };
		4ADD233C267219E200374E4E /* LocalCachedFileInfo.swift in Sources */ = {isa = PBXBuildFile; fileRef = 4ADD233B267219E200374E4E /* LocalCachedFileInfo.swift */; };
		4ADD233E2672376500374E4E /* WorkflowConstraint.swift in Sources */ = {isa = PBXBuildFile; fileRef = 4ADD233D2672376500374E4E /* WorkflowConstraint.swift */; };
		4ADD234026737CD400374E4E /* RootFileProviderItem.swift in Sources */ = {isa = PBXBuildFile; fileRef = 4ADD233F26737CD400374E4E /* RootFileProviderItem.swift */; };
		4ADD2342267383BE00374E4E /* AddVaultSuccessViewModel.swift in Sources */ = {isa = PBXBuildFile; fileRef = 4ADD2341267383BE00374E4E /* AddVaultSuccessViewModel.swift */; };
		4AE0D8D72653D5D500DF5D22 /* CloudTask.swift in Sources */ = {isa = PBXBuildFile; fileRef = 4AE0D8D62653D5D500DF5D22 /* CloudTask.swift */; };
		4AE0D8DA2653D90C00DF5D22 /* ItemEnumerationTaskExecutor.swift in Sources */ = {isa = PBXBuildFile; fileRef = 4AE0D8D92653D90C00DF5D22 /* ItemEnumerationTaskExecutor.swift */; };
		4AE0D8DC2653DF1300DF5D22 /* DownloadTaskExecutor.swift in Sources */ = {isa = PBXBuildFile; fileRef = 4AE0D8DB2653DF1300DF5D22 /* DownloadTaskExecutor.swift */; };
		4AE0D8DE2653F18900DF5D22 /* DeletionTaskExecutor.swift in Sources */ = {isa = PBXBuildFile; fileRef = 4AE0D8DD2653F18900DF5D22 /* DeletionTaskExecutor.swift */; };
		4AE7D79525826A0900C5E1D8 /* FileProviderValidationServiceSource.m in Sources */ = {isa = PBXBuildFile; fileRef = 4AE7D79425826A0900C5E1D8 /* FileProviderValidationServiceSource.m */; };
		4AE97DAB24572E4900452814 /* AppDelegate.swift in Sources */ = {isa = PBXBuildFile; fileRef = 4AE97DAA24572E4900452814 /* AppDelegate.swift */; };
		4AE97DAF24572E4900452814 /* ViewController.swift in Sources */ = {isa = PBXBuildFile; fileRef = 4AE97DAE24572E4900452814 /* ViewController.swift */; };
		4AEBE8BC2653F2FD0031487F /* ReparentTaskExecutor.swift in Sources */ = {isa = PBXBuildFile; fileRef = 4AEBE8BB2653F2FD0031487F /* ReparentTaskExecutor.swift */; };
		4AEBE8BE2653F4280031487F /* UploadTaskExecutor.swift in Sources */ = {isa = PBXBuildFile; fileRef = 4AEBE8BD2653F4280031487F /* UploadTaskExecutor.swift */; };
		4AEBE8C22653FAD40031487F /* WorkflowMiddleware.swift in Sources */ = {isa = PBXBuildFile; fileRef = 4AEBE8C12653FAD40031487F /* WorkflowMiddleware.swift */; };
		4AEBE8C726540EBF0031487F /* MovingItemPathLockHandler.swift in Sources */ = {isa = PBXBuildFile; fileRef = 4AEBE8C626540EBF0031487F /* MovingItemPathLockHandler.swift */; };
		4AEE468F25263B2E0045DA9F /* FileProviderExtension.appex in Embed App Extensions */ = {isa = PBXBuildFile; fileRef = 4AA621D6249A6A8400A0BCBD /* FileProviderExtension.appex */; settings = {ATTRIBUTES = (RemoveHeadersOnCopy, ); }; };
		4AEE469225263B2E0045DA9F /* FileProviderExtensionUI.appex in Embed App Extensions */ = {isa = PBXBuildFile; fileRef = 4AA621E4249A6A8400A0BCBD /* FileProviderExtensionUI.appex */; settings = {ATTRIBUTES = (RemoveHeadersOnCopy, ); }; };
		4AF91CBE25A63FD600ACF01E /* VaultListViewModel.swift in Sources */ = {isa = PBXBuildFile; fileRef = 4AF91CBD25A63FD600ACF01E /* VaultListViewModel.swift */; };
		4AF91CC725A6437000ACF01E /* Colors.xcassets in Resources */ = {isa = PBXBuildFile; fileRef = 4AF91CC625A6437000ACF01E /* Colors.xcassets */; };
		4AF91CD025A71C5800ACF01E /* UIImage+CloudProviderType.swift in Sources */ = {isa = PBXBuildFile; fileRef = 4AF91CCF25A71C5800ACF01E /* UIImage+CloudProviderType.swift */; };
		4AF91CD925A722A600ACF01E /* VaultInfo.swift in Sources */ = {isa = PBXBuildFile; fileRef = 4AF91CD825A722A600ACF01E /* VaultInfo.swift */; };
		4AF91CE225A7234500ACF01E /* DatabaseManager.swift in Sources */ = {isa = PBXBuildFile; fileRef = 4AF91CE125A7234500ACF01E /* DatabaseManager.swift */; };
		4AF91CEB25A7306E00ACF01E /* DatabaseManagerTests.swift in Sources */ = {isa = PBXBuildFile; fileRef = 4AF91CEA25A7306E00ACF01E /* DatabaseManagerTests.swift */; };
		4AF91CF425A8BB0D00ACF01E /* VaultListViewModelTests.swift in Sources */ = {isa = PBXBuildFile; fileRef = 4AF91CF325A8BB0D00ACF01E /* VaultListViewModelTests.swift */; };
		4AF91D0D25A8D5EF00ACF01E /* ListViewModel.swift in Sources */ = {isa = PBXBuildFile; fileRef = 4AF91D0C25A8D5EF00ACF01E /* ListViewModel.swift */; };
		4AFCE4CB25B8419D0069C4FC /* FolderChoosing.swift in Sources */ = {isa = PBXBuildFile; fileRef = 4AFCE4CA25B8419D0069C4FC /* FolderChoosing.swift */; };
		4AFCE4D425B842830069C4FC /* AccountListing.swift in Sources */ = {isa = PBXBuildFile; fileRef = 4AFCE4D325B842830069C4FC /* AccountListing.swift */; };
		4AFCE4DD25B8514F0069C4FC /* EditableTableViewHeader.swift in Sources */ = {isa = PBXBuildFile; fileRef = 4AFCE4DC25B8514F0069C4FC /* EditableTableViewHeader.swift */; };
		4AFCE4FF25B871500069C4FC /* AccountCellContent.swift in Sources */ = {isa = PBXBuildFile; fileRef = 4AFCE4FE25B871500069C4FC /* AccountCellContent.swift */; };
		4AFCE51625B880C90069C4FC /* AccountCell.swift in Sources */ = {isa = PBXBuildFile; fileRef = 4AFCE51525B880C90069C4FC /* AccountCell.swift */; };
		4AFCE51F25B89CD80069C4FC /* CloudProviderType+Localization.swift in Sources */ = {isa = PBXBuildFile; fileRef = 4AFCE51E25B89CD80069C4FC /* CloudProviderType+Localization.swift */; };
		4AFCE53A25B9D6A60069C4FC /* CloudAuthenticator.swift in Sources */ = {isa = PBXBuildFile; fileRef = 4AFCE53925B9D6A60069C4FC /* CloudAuthenticator.swift */; };
		4AFCE56A25BAEE890069C4FC /* AccountListViewModelTests.swift in Sources */ = {isa = PBXBuildFile; fileRef = 4AFCE56925BAEE890069C4FC /* AccountListViewModelTests.swift */; };
		4AFE6AA82514B65800A4A315 /* CloudPath+NameCollision.swift in Sources */ = {isa = PBXBuildFile; fileRef = 4AFE6AA72514B65800A4A315 /* CloudPath+NameCollision.swift */; };
		740376292587AFF70023FF53 /* libCryptomatorFileProvider.a in Frameworks */ = {isa = PBXBuildFile; fileRef = 740375D72587AE7A0023FF53 /* libCryptomatorFileProvider.a */; };
		7408E6BF267783F100D7FAEA /* LocalWebViewController.swift in Sources */ = {isa = PBXBuildFile; fileRef = 7408E6BE267783F100D7FAEA /* LocalWebViewController.swift */; };
		7408E6C126778C7A00D7FAEA /* LocalWebViewModel.swift in Sources */ = {isa = PBXBuildFile; fileRef = 7408E6C026778C7A00D7FAEA /* LocalWebViewModel.swift */; };
		7408E6C326778D9B00D7FAEA /* AboutCoordinator.swift in Sources */ = {isa = PBXBuildFile; fileRef = 7408E6C226778D9B00D7FAEA /* AboutCoordinator.swift */; };
		7408E6C52677954000D7FAEA /* about.html in Resources */ = {isa = PBXBuildFile; fileRef = 7408E6C42677954000D7FAEA /* about.html */; };
		7408E6C7267797B700D7FAEA /* style.css in Resources */ = {isa = PBXBuildFile; fileRef = 7408E6C6267797B700D7FAEA /* style.css */; };
		7408E6CA2677985800D7FAEA /* jquery-3.6.0.slim.min.js in Resources */ = {isa = PBXBuildFile; fileRef = 7408E6C92677985800D7FAEA /* jquery-3.6.0.slim.min.js */; };
		7408E6CD26779BCC00D7FAEA /* AboutViewModel.swift in Sources */ = {isa = PBXBuildFile; fileRef = 7408E6CC26779BCC00D7FAEA /* AboutViewModel.swift */; };
		740D367E266A18DF0058744D /* SettingsViewController.swift in Sources */ = {isa = PBXBuildFile; fileRef = 740D367D266A18DF0058744D /* SettingsViewController.swift */; };
		740D3682266A19150058744D /* SettingsViewModel.swift in Sources */ = {isa = PBXBuildFile; fileRef = 740D3681266A19150058744D /* SettingsViewModel.swift */; };
		740D3684266A1B180058744D /* SettingsCoordinator.swift in Sources */ = {isa = PBXBuildFile; fileRef = 740D3683266A1B180058744D /* SettingsCoordinator.swift */; };
		7439031125E0008D00BB3B81 /* Localizable.strings in Resources */ = {isa = PBXBuildFile; fileRef = 7439031325E0008D00BB3B81 /* Localizable.strings */; };
		746815462475605E00038679 /* Assets.xcassets in Resources */ = {isa = PBXBuildFile; fileRef = 4AE97DB324572E4A00452814 /* Assets.xcassets */; };
		746815472475605E00038679 /* LaunchScreen.storyboard in Resources */ = {isa = PBXBuildFile; fileRef = 4AE97DB524572E4A00452814 /* LaunchScreen.storyboard */; };
		7469AD9A266E26B0000DCD45 /* URL+Zip.swift in Sources */ = {isa = PBXBuildFile; fileRef = 7469AD99266E26B0000DCD45 /* URL+Zip.swift */; };
		747F2EB52587B7780072FB30 /* libCryptomatorFileProvider.a in Frameworks */ = {isa = PBXBuildFile; fileRef = 740375D72587AE7A0023FF53 /* libCryptomatorFileProvider.a */; };
		747F2F1F2587BC250072FB30 /* FileProviderNotificator.swift in Sources */ = {isa = PBXBuildFile; fileRef = 740375F02587AEB40023FF53 /* FileProviderNotificator.swift */; };
		747F2F202587BC250072FB30 /* URL+NameCollisionExtension.swift in Sources */ = {isa = PBXBuildFile; fileRef = 740375F52587AEB50023FF53 /* URL+NameCollisionExtension.swift */; };
		747F2F212587BC250072FB30 /* CloudPath+NameCollision.swift in Sources */ = {isa = PBXBuildFile; fileRef = 740375FA2587AEB50023FF53 /* CloudPath+NameCollision.swift */; };
		747F2F222587BC250072FB30 /* ItemMetadata.swift in Sources */ = {isa = PBXBuildFile; fileRef = 740376032587AEB60023FF53 /* ItemMetadata.swift */; };
		747F2F232587BC250072FB30 /* ItemMetadataDBManager.swift in Sources */ = {isa = PBXBuildFile; fileRef = 7403760B2587AEB70023FF53 /* ItemMetadataDBManager.swift */; };
		747F2F242587BC250072FB30 /* CachedFileDBManager.swift in Sources */ = {isa = PBXBuildFile; fileRef = 740376092587AEB70023FF53 /* CachedFileDBManager.swift */; };
		747F2F252587BC250072FB30 /* UploadTaskDBManager.swift in Sources */ = {isa = PBXBuildFile; fileRef = 740376052587AEB60023FF53 /* UploadTaskDBManager.swift */; };
		747F2F262587BC250072FB30 /* UploadTask.swift in Sources */ = {isa = PBXBuildFile; fileRef = 740376062587AEB60023FF53 /* UploadTask.swift */; };
		747F2F272587BC250072FB30 /* ReparentTask.swift in Sources */ = {isa = PBXBuildFile; fileRef = 7403760C2587AEB70023FF53 /* ReparentTask.swift */; };
		747F2F282587BC250072FB30 /* ReparentTaskDBManager.swift in Sources */ = {isa = PBXBuildFile; fileRef = 740376072587AEB60023FF53 /* ReparentTaskDBManager.swift */; };
		747F2F2A2587BC250072FB30 /* DatabaseHelper.swift in Sources */ = {isa = PBXBuildFile; fileRef = 7403760D2587AEB70023FF53 /* DatabaseHelper.swift */; };
		747F2F2B2587BC260072FB30 /* DeletionTask.swift in Sources */ = {isa = PBXBuildFile; fileRef = 740376042587AEB60023FF53 /* DeletionTask.swift */; };
		747F2F2C2587BC260072FB30 /* DeletionTaskDBManager.swift in Sources */ = {isa = PBXBuildFile; fileRef = 740376082587AEB70023FF53 /* DeletionTaskDBManager.swift */; };
		747F2F2D2587BC260072FB30 /* FileProviderItemList.swift in Sources */ = {isa = PBXBuildFile; fileRef = 740375FC2587AEB50023FF53 /* FileProviderItemList.swift */; };
		747F2F2E2587BC260072FB30 /* FileProviderItem.swift in Sources */ = {isa = PBXBuildFile; fileRef = 740375F32587AEB50023FF53 /* FileProviderItem.swift */; };
		747F2F2F2587BC260072FB30 /* FileProviderAdapterError.swift in Sources */ = {isa = PBXBuildFile; fileRef = 740375F12587AEB40023FF53 /* FileProviderAdapterError.swift */; };
		747F2F302587BC260072FB30 /* ItemStatus.swift in Sources */ = {isa = PBXBuildFile; fileRef = 740375F42587AEB50023FF53 /* ItemStatus.swift */; };
		747F2F312587BC260072FB30 /* FileProviderNetworkTask.swift in Sources */ = {isa = PBXBuildFile; fileRef = 740375FB2587AEB50023FF53 /* FileProviderNetworkTask.swift */; };
		747F2F3A2587BC4B0072FB30 /* LockManager.swift in Sources */ = {isa = PBXBuildFile; fileRef = 740376012587AEB60023FF53 /* LockManager.swift */; };
		747F2F3B2587BC4B0072FB30 /* FileSystemLock.swift in Sources */ = {isa = PBXBuildFile; fileRef = 740375FF2587AEB60023FF53 /* FileSystemLock.swift */; };
		747F2F3C2587BC4B0072FB30 /* RWLock.swift in Sources */ = {isa = PBXBuildFile; fileRef = 740375FE2587AEB60023FF53 /* RWLock.swift */; };
		747F2F3D2587BC4B0072FB30 /* LockNode.swift in Sources */ = {isa = PBXBuildFile; fileRef = 740376002587AEB60023FF53 /* LockNode.swift */; };
		74FC576125ADED030003ED27 /* VaultCell.swift in Sources */ = {isa = PBXBuildFile; fileRef = 74FC576025ADED030003ED27 /* VaultCell.swift */; };
/* End PBXBuildFile section */

/* Begin PBXContainerItemProxy section */
		4A51E601261C9A7000CC8C9B /* PBXContainerItemProxy */ = {
			isa = PBXContainerItemProxy;
			containerPortal = 4A5E5B212453119100BD6298 /* Project object */;
			proxyType = 1;
			remoteGlobalIDString = 4AE97DA724572E4900452814;
			remoteInfo = Cryptomator;
		};
		4AE97DBE24572E4A00452814 /* PBXContainerItemProxy */ = {
			isa = PBXContainerItemProxy;
			containerPortal = 4A5E5B212453119100BD6298 /* Project object */;
			proxyType = 1;
			remoteGlobalIDString = 4AE97DA724572E4900452814;
			remoteInfo = Cryptomator;
		};
		4AEE469025263B2E0045DA9F /* PBXContainerItemProxy */ = {
			isa = PBXContainerItemProxy;
			containerPortal = 4A5E5B212453119100BD6298 /* Project object */;
			proxyType = 1;
			remoteGlobalIDString = 4AA621D5249A6A8400A0BCBD;
			remoteInfo = "File Provider Extension";
		};
		4AEE469325263B2E0045DA9F /* PBXContainerItemProxy */ = {
			isa = PBXContainerItemProxy;
			containerPortal = 4A5E5B212453119100BD6298 /* Project object */;
			proxyType = 1;
			remoteGlobalIDString = 4AA621E3249A6A8400A0BCBD;
			remoteInfo = "File Provider ExtensionUI";
		};
		740376272587AFF20023FF53 /* PBXContainerItemProxy */ = {
			isa = PBXContainerItemProxy;
			containerPortal = 4A5E5B212453119100BD6298 /* Project object */;
			proxyType = 1;
			remoteGlobalIDString = 740375D62587AE7A0023FF53;
			remoteInfo = CryptomatorFileProvider;
		};
		747F2EB62587B7780072FB30 /* PBXContainerItemProxy */ = {
			isa = PBXContainerItemProxy;
			containerPortal = 4A5E5B212453119100BD6298 /* Project object */;
			proxyType = 1;
			remoteGlobalIDString = 740375D62587AE7A0023FF53;
			remoteInfo = CryptomatorFileProvider;
		};
/* End PBXContainerItemProxy section */

/* Begin PBXCopyFilesBuildPhase section */
		4A965F342523978B002D7CBC /* Embed Frameworks */ = {
			isa = PBXCopyFilesBuildPhase;
			buildActionMask = 2147483647;
			dstPath = "";
			dstSubfolderSpec = 10;
			files = (
			);
			name = "Embed Frameworks";
			runOnlyForDeploymentPostprocessing = 0;
		};
		4AEE469525263B2E0045DA9F /* Embed App Extensions */ = {
			isa = PBXCopyFilesBuildPhase;
			buildActionMask = 2147483647;
			dstPath = "";
			dstSubfolderSpec = 13;
			files = (
				4AEE468F25263B2E0045DA9F /* FileProviderExtension.appex in Embed App Extensions */,
				4AEE469225263B2E0045DA9F /* FileProviderExtensionUI.appex in Embed App Extensions */,
			);
			name = "Embed App Extensions";
			runOnlyForDeploymentPostprocessing = 0;
		};
		740375D52587AE7A0023FF53 /* CopyFiles */ = {
			isa = PBXCopyFilesBuildPhase;
			buildActionMask = 2147483647;
			dstPath = "include/$(PRODUCT_NAME)";
			dstSubfolderSpec = 16;
			files = (
			);
			runOnlyForDeploymentPostprocessing = 0;
		};
/* End PBXCopyFilesBuildPhase section */

/* Begin PBXFileReference section */
		4A03255425A3685500E63D7A /* Coordinator.swift */ = {isa = PBXFileReference; lastKnownFileType = sourcecode.swift; path = Coordinator.swift; sourceTree = "<group>"; };
		4A03255D25A368BF00E63D7A /* MainCoordinator.swift */ = {isa = PBXFileReference; lastKnownFileType = sourcecode.swift; path = MainCoordinator.swift; sourceTree = "<group>"; };
		4A03257725A36A6900E63D7A /* VaultListViewController.swift */ = {isa = PBXFileReference; lastKnownFileType = sourcecode.swift; path = VaultListViewController.swift; sourceTree = "<group>"; };
		4A03258025A36B7D00E63D7A /* UIViewController+Preview.swift */ = {isa = PBXFileReference; lastKnownFileType = sourcecode.swift; path = "UIViewController+Preview.swift"; sourceTree = "<group>"; };
		4A0698692619EF9C00A67F30 /* CryptomatorCommon */ = {isa = PBXFileReference; lastKnownFileType = folder; path = CryptomatorCommon; sourceTree = "<group>"; };
		4A0C07E125AC80C100B83211 /* UIView+Preview.swift */ = {isa = PBXFileReference; lastKnownFileType = sourcecode.swift; path = "UIView+Preview.swift"; sourceTree = "<group>"; };
		4A0C07EA25AC832900B83211 /* VaultListPosition.swift */ = {isa = PBXFileReference; lastKnownFileType = sourcecode.swift; path = VaultListPosition.swift; sourceTree = "<group>"; };
		4A123EA724BEF5F0001D1CF7 /* CloudProviderPaginationMock.swift */ = {isa = PBXFileReference; lastKnownFileType = sourcecode.swift; path = CloudProviderPaginationMock.swift; sourceTree = "<group>"; };
		4A2245D024A5E16300DBA437 /* CryptomatorFileProviderTests.xctest */ = {isa = PBXFileReference; explicitFileType = wrapper.cfbundle; includeInIndex = 0; path = CryptomatorFileProviderTests.xctest; sourceTree = BUILT_PRODUCTS_DIR; };
		4A2245D424A5E16300DBA437 /* Info.plist */ = {isa = PBXFileReference; lastKnownFileType = text.plist.xml; path = Info.plist; sourceTree = "<group>"; };
		4A2245DB24A5E1C600DBA437 /* MetadataManagerTests.swift */ = {isa = PBXFileReference; lastKnownFileType = sourcecode.swift; path = MetadataManagerTests.swift; sourceTree = "<group>"; };
		4A248220266B8D37002D9F59 /* FileProviderAdapterImportDocumentTests.swift */ = {isa = PBXFileReference; lastKnownFileType = sourcecode.swift; path = FileProviderAdapterImportDocumentTests.swift; sourceTree = "<group>"; };
		4A248222266E266E002D9F59 /* FolderCreationTask.swift */ = {isa = PBXFileReference; lastKnownFileType = sourcecode.swift; path = FolderCreationTask.swift; sourceTree = "<group>"; };
		4A248224266E26D7002D9F59 /* FolderCreationTaskExecutor.swift */ = {isa = PBXFileReference; lastKnownFileType = sourcecode.swift; path = FolderCreationTaskExecutor.swift; sourceTree = "<group>"; };
		4A248226266E27C5002D9F59 /* FolderCreationTaskExecutorTests.swift */ = {isa = PBXFileReference; lastKnownFileType = sourcecode.swift; path = FolderCreationTaskExecutorTests.swift; sourceTree = "<group>"; };
		4A248228266E2DD6002D9F59 /* FileProviderAdapterCreateDirectoryTests.swift */ = {isa = PBXFileReference; lastKnownFileType = sourcecode.swift; path = FileProviderAdapterCreateDirectoryTests.swift; sourceTree = "<group>"; };
		4A24822A266E362C002D9F59 /* FileProviderAdapterMoveItemTests.swift */ = {isa = PBXFileReference; lastKnownFileType = sourcecode.swift; path = FileProviderAdapterMoveItemTests.swift; sourceTree = "<group>"; };
		4A24822C266F85FD002D9F59 /* FileProviderAdapterDeleteItemTests.swift */ = {isa = PBXFileReference; lastKnownFileType = sourcecode.swift; path = FileProviderAdapterDeleteItemTests.swift; sourceTree = "<group>"; };
		4A24822E266FACF1002D9F59 /* FileProviderAdapterEnumerateItemTests.swift */ = {isa = PBXFileReference; lastKnownFileType = sourcecode.swift; path = FileProviderAdapterEnumerateItemTests.swift; sourceTree = "<group>"; };
		4A248230266FB799002D9F59 /* FileProviderAdapterStartProvidingItemTests.swift */ = {isa = PBXFileReference; lastKnownFileType = sourcecode.swift; path = FileProviderAdapterStartProvidingItemTests.swift; sourceTree = "<group>"; };
		4A2482322670D6FB002D9F59 /* FileProviderAdapterManager.swift */ = {isa = PBXFileReference; lastKnownFileType = sourcecode.swift; path = FileProviderAdapterManager.swift; sourceTree = "<group>"; };
		4A2482342671110A002D9F59 /* DBManagerError.swift */ = {isa = PBXFileReference; lastKnownFileType = sourcecode.swift; path = DBManagerError.swift; sourceTree = "<group>"; };
		4A2F373624B47DB800460FD3 /* UploadTaskManagerTests.swift */ = {isa = PBXFileReference; lastKnownFileType = sourcecode.swift; path = UploadTaskManagerTests.swift; sourceTree = "<group>"; };
		4A2FD04325B1C3BB008565C8 /* EmptyListMessage.swift */ = {isa = PBXFileReference; lastKnownFileType = sourcecode.swift; path = EmptyListMessage.swift; sourceTree = "<group>"; };
		4A2FD06F25B5D5FB008565C8 /* ChooseCloudViewController.swift */ = {isa = PBXFileReference; lastKnownFileType = sourcecode.swift; path = ChooseCloudViewController.swift; sourceTree = "<group>"; };
		4A2FD07825B5D98B008565C8 /* CloudCell.swift */ = {isa = PBXFileReference; lastKnownFileType = sourcecode.swift; path = CloudCell.swift; sourceTree = "<group>"; };
		4A2FD08125B5E2BA008565C8 /* VaultInstallationCoordinator.swift */ = {isa = PBXFileReference; lastKnownFileType = sourcecode.swift; path = VaultInstallationCoordinator.swift; sourceTree = "<group>"; };
		4A2FD08A25B5E437008565C8 /* OpenExistingVaultCoordinator.swift */ = {isa = PBXFileReference; lastKnownFileType = sourcecode.swift; path = OpenExistingVaultCoordinator.swift; sourceTree = "<group>"; };
		4A447DB225BEF68100D9520D /* CloudChoosing.swift */ = {isa = PBXFileReference; lastKnownFileType = sourcecode.swift; path = CloudChoosing.swift; sourceTree = "<group>"; };
		4A447DBB25BF003400D9520D /* ChooseCloudViewModel.swift */ = {isa = PBXFileReference; lastKnownFileType = sourcecode.swift; path = ChooseCloudViewModel.swift; sourceTree = "<group>"; };
		4A447E0325BF0B0F00D9520D /* SingleSectionTableViewController.swift */ = {isa = PBXFileReference; lastKnownFileType = sourcecode.swift; path = SingleSectionTableViewController.swift; sourceTree = "<group>"; };
		4A447E1A25BF0DE300D9520D /* ChooseFolderViewController.swift */ = {isa = PBXFileReference; lastKnownFileType = sourcecode.swift; path = ChooseFolderViewController.swift; sourceTree = "<group>"; };
		4A447E2325BF0E3A00D9520D /* ChooseFolderViewModel.swift */ = {isa = PBXFileReference; lastKnownFileType = sourcecode.swift; path = ChooseFolderViewModel.swift; sourceTree = "<group>"; };
		4A447E3C25BF1AD400D9520D /* FolderCell.swift */ = {isa = PBXFileReference; lastKnownFileType = sourcecode.swift; path = FolderCell.swift; sourceTree = "<group>"; };
		4A447E4C25BF1E8B00D9520D /* FileCell.swift */ = {isa = PBXFileReference; lastKnownFileType = sourcecode.swift; path = FileCell.swift; sourceTree = "<group>"; };
		4A447E5525BF1F6A00D9520D /* CloudItemCell.swift */ = {isa = PBXFileReference; lastKnownFileType = sourcecode.swift; path = CloudItemCell.swift; sourceTree = "<group>"; };
		4A4A3863253F2B1900EE3828 /* CachedFileManagerTests.swift */ = {isa = PBXFileReference; lastKnownFileType = sourcecode.swift; path = CachedFileManagerTests.swift; sourceTree = "<group>"; };
		4A4F47F224B875070033328B /* URL+NameCollisionExtensionTests.swift */ = {isa = PBXFileReference; lastKnownFileType = sourcecode.swift; path = "URL+NameCollisionExtensionTests.swift"; sourceTree = "<group>"; };
		4A511D44265EB13B000A0E01 /* ItemEnumerationTaskTests.swift */ = {isa = PBXFileReference; lastKnownFileType = sourcecode.swift; path = ItemEnumerationTaskTests.swift; sourceTree = "<group>"; };
		4A511D46265FEFBE000A0E01 /* DownloadTask.swift */ = {isa = PBXFileReference; lastKnownFileType = sourcecode.swift; path = DownloadTask.swift; sourceTree = "<group>"; };
		4A511D482660EE3F000A0E01 /* DeletionTaskExecutorTests.swift */ = {isa = PBXFileReference; lastKnownFileType = sourcecode.swift; path = DeletionTaskExecutorTests.swift; sourceTree = "<group>"; };
		4A511D4B2660FEFE000A0E01 /* Workflow.swift */ = {isa = PBXFileReference; lastKnownFileType = sourcecode.swift; path = Workflow.swift; sourceTree = "<group>"; };
		4A511D4D2660FF9E000A0E01 /* WorkflowScheduler.swift */ = {isa = PBXFileReference; lastKnownFileType = sourcecode.swift; path = WorkflowScheduler.swift; sourceTree = "<group>"; };
		4A511D502661000F000A0E01 /* WorkflowFactory.swift */ = {isa = PBXFileReference; lastKnownFileType = sourcecode.swift; path = WorkflowFactory.swift; sourceTree = "<group>"; };
		4A511D5226615439000A0E01 /* ReparentTaskExecutorTests.swift */ = {isa = PBXFileReference; lastKnownFileType = sourcecode.swift; path = ReparentTaskExecutorTests.swift; sourceTree = "<group>"; };
		4A511D562662924C000A0E01 /* ItemEnumerationTask.swift */ = {isa = PBXFileReference; lastKnownFileType = sourcecode.swift; path = ItemEnumerationTask.swift; sourceTree = "<group>"; };
		4A511D582664F290000A0E01 /* DeleteItemHelper.swift */ = {isa = PBXFileReference; lastKnownFileType = sourcecode.swift; path = DeleteItemHelper.swift; sourceTree = "<group>"; };
		4A511D5A26668E0C000A0E01 /* UploadTaskRecord.swift */ = {isa = PBXFileReference; lastKnownFileType = sourcecode.swift; path = UploadTaskRecord.swift; sourceTree = "<group>"; };
		4A511D5C26668E47000A0E01 /* ReparentTaskRecord.swift */ = {isa = PBXFileReference; lastKnownFileType = sourcecode.swift; path = ReparentTaskRecord.swift; sourceTree = "<group>"; };
		4A511D5E26668E68000A0E01 /* DeletionTaskRecord.swift */ = {isa = PBXFileReference; lastKnownFileType = sourcecode.swift; path = DeletionTaskRecord.swift; sourceTree = "<group>"; };
		4A51E5FC261C9A7000CC8C9B /* CryptomatorCommonHostedTests.xctest */ = {isa = PBXFileReference; explicitFileType = wrapper.cfbundle; includeInIndex = 0; path = CryptomatorCommonHostedTests.xctest; sourceTree = BUILT_PRODUCTS_DIR; };
		4A51E600261C9A7000CC8C9B /* Info.plist */ = {isa = PBXFileReference; lastKnownFileType = text.plist.xml; path = Info.plist; sourceTree = "<group>"; };
		4A51E60F261C9A8800CC8C9B /* VaultManagerKeychainTests.swift */ = {isa = PBXFileReference; lastKnownFileType = sourcecode.swift; path = VaultManagerKeychainTests.swift; sourceTree = "<group>"; };
		4A51E610261C9A8800CC8C9B /* WebDAVKeychainTests.swift */ = {isa = PBXFileReference; lastKnownFileType = sourcecode.swift; path = WebDAVKeychainTests.swift; sourceTree = "<group>"; };
		4A66F57825C47BB2001BE15E /* TextFieldCell.swift */ = {isa = PBXFileReference; lastKnownFileType = sourcecode.swift; path = TextFieldCell.swift; sourceTree = "<group>"; };
		4A66F58125C487C9001BE15E /* PasswordFieldCell.swift */ = {isa = PBXFileReference; lastKnownFileType = sourcecode.swift; path = PasswordFieldCell.swift; sourceTree = "<group>"; };
		4A66F58A25C489C7001BE15E /* OpenExistingVaultPasswordViewModel.swift */ = {isa = PBXFileReference; lastKnownFileType = sourcecode.swift; path = OpenExistingVaultPasswordViewModel.swift; sourceTree = "<group>"; };
		4A717CD824C835740048E08F /* ReparentTaskManagerTests.swift */ = {isa = PBXFileReference; lastKnownFileType = sourcecode.swift; path = ReparentTaskManagerTests.swift; sourceTree = "<group>"; };
		4A753DB82678A226005F79C1 /* OpenExistingLegacyVaultPasswordViewModel.swift */ = {isa = PBXFileReference; lastKnownFileType = sourcecode.swift; path = OpenExistingLegacyVaultPasswordViewModel.swift; sourceTree = "<group>"; };
		4A797F8E24AC6731007DDBE1 /* FileProviderItemTests.swift */ = {isa = PBXFileReference; lastKnownFileType = sourcecode.swift; path = FileProviderItemTests.swift; sourceTree = "<group>"; };
		4A797F9524AC9936007DDBE1 /* CloudProviderMock.swift */ = {isa = PBXFileReference; lastKnownFileType = sourcecode.swift; path = CloudProviderMock.swift; sourceTree = "<group>"; };
		4A797F9724AC9A1B007DDBE1 /* CloudProviderMockTests.swift */ = {isa = PBXFileReference; lastKnownFileType = sourcecode.swift; path = CloudProviderMockTests.swift; sourceTree = "<group>"; };
		4A7B97C125B6F7200044B7FB /* AccountListViewController.swift */ = {isa = PBXFileReference; lastKnownFileType = sourcecode.swift; path = AccountListViewController.swift; sourceTree = "<group>"; };
		4A7B97D225B6F7520044B7FB /* AccountListViewModel.swift */ = {isa = PBXFileReference; lastKnownFileType = sourcecode.swift; path = AccountListViewModel.swift; sourceTree = "<group>"; };
		4A7B97DB25B6F80A0044B7FB /* AccountInfo.swift */ = {isa = PBXFileReference; lastKnownFileType = sourcecode.swift; path = AccountInfo.swift; sourceTree = "<group>"; };
		4A7B97E425B6F86E0044B7FB /* AccountListPosition.swift */ = {isa = PBXFileReference; lastKnownFileType = sourcecode.swift; path = AccountListPosition.swift; sourceTree = "<group>"; };
		4A7BC0DF25ADF12D00F007B3 /* AddVaultViewController.swift */ = {isa = PBXFileReference; lastKnownFileType = sourcecode.swift; path = AddVaultViewController.swift; sourceTree = "<group>"; };
		4A7BC0F025ADFAD600F007B3 /* AddVaultCoordinator.swift */ = {isa = PBXFileReference; lastKnownFileType = sourcecode.swift; path = AddVaultCoordinator.swift; sourceTree = "<group>"; };
		4A8AAA102565892A00F5091E /* GoogleDriveLoginViewController.swift */ = {isa = PBXFileReference; lastKnownFileType = sourcecode.swift; path = GoogleDriveLoginViewController.swift; sourceTree = "<group>"; };
		4A8AAA1725658C3C00F5091E /* GoogleDriveStartViewController.swift */ = {isa = PBXFileReference; lastKnownFileType = sourcecode.swift; path = GoogleDriveStartViewController.swift; sourceTree = "<group>"; };
		4A8AAA2325658D5B00F5091E /* GoogleDriveAccountOverviewViewController.swift */ = {isa = PBXFileReference; lastKnownFileType = sourcecode.swift; path = GoogleDriveAccountOverviewViewController.swift; sourceTree = "<group>"; };
		4A8D05D525C5CBE10082C5F7 /* AddVaultSuccessViewController.swift */ = {isa = PBXFileReference; lastKnownFileType = sourcecode.swift; path = AddVaultSuccessViewController.swift; sourceTree = "<group>"; };
		4A8D05DE25C5CD210082C5F7 /* ButtonCell.swift */ = {isa = PBXFileReference; lastKnownFileType = sourcecode.swift; path = ButtonCell.swift; sourceTree = "<group>"; };
		4A8D060425C82F1F0082C5F7 /* AddVaultSuccesing.swift */ = {isa = PBXFileReference; lastKnownFileType = sourcecode.swift; path = AddVaultSuccesing.swift; sourceTree = "<group>"; };
		4A8D061B25C84C450082C5F7 /* SingleSectionHeaderTableViewController.swift */ = {isa = PBXFileReference; lastKnownFileType = sourcecode.swift; path = SingleSectionHeaderTableViewController.swift; sourceTree = "<group>"; };
		4A8F1497266A299E00ADBCE4 /* OnlineItemNameCollisionHandler.swift */ = {isa = PBXFileReference; lastKnownFileType = sourcecode.swift; path = OnlineItemNameCollisionHandler.swift; sourceTree = "<group>"; };
		4A8F1499266A29C900ADBCE4 /* WorkflowMiddlewareMock.swift */ = {isa = PBXFileReference; lastKnownFileType = sourcecode.swift; path = WorkflowMiddlewareMock.swift; sourceTree = "<group>"; };
		4A8F149B266A29E400ADBCE4 /* OnlineItemNameCollisionHandlerTests.swift */ = {isa = PBXFileReference; lastKnownFileType = sourcecode.swift; path = OnlineItemNameCollisionHandlerTests.swift; sourceTree = "<group>"; };
		4A8F149D266A2A8200ADBCE4 /* FileProviderAdapter.swift */ = {isa = PBXFileReference; lastKnownFileType = sourcecode.swift; path = FileProviderAdapter.swift; sourceTree = "<group>"; };
		4A8F149F266A2FD500ADBCE4 /* FileProviderAdapterGetItemTests.swift */ = {isa = PBXFileReference; lastKnownFileType = sourcecode.swift; path = FileProviderAdapterGetItemTests.swift; sourceTree = "<group>"; };
		4A8F14A1266A302A00ADBCE4 /* FileProviderAdapterTestCase.swift */ = {isa = PBXFileReference; lastKnownFileType = sourcecode.swift; path = FileProviderAdapterTestCase.swift; sourceTree = "<group>"; };
		4A9D1236261DAC5D00A670E2 /* WebDAVAuthenticationViewModel.swift */ = {isa = PBXFileReference; lastKnownFileType = sourcecode.swift; path = WebDAVAuthenticationViewModel.swift; sourceTree = "<group>"; };
		4A9D123E261E1DD400A670E2 /* WebDAVAuthenticating.swift */ = {isa = PBXFileReference; lastKnownFileType = sourcecode.swift; path = WebDAVAuthenticating.swift; sourceTree = "<group>"; };
		4A9D1246261E227600A670E2 /* WebDAVAuthenticationCoordinator.swift */ = {isa = PBXFileReference; lastKnownFileType = sourcecode.swift; path = WebDAVAuthenticationCoordinator.swift; sourceTree = "<group>"; };
		4A9D124E261F071F00A670E2 /* WebDAVAuthenticator+VC.swift */ = {isa = PBXFileReference; lastKnownFileType = sourcecode.swift; path = "WebDAVAuthenticator+VC.swift"; sourceTree = "<group>"; };
		4A9D3E7A2526494A000811B6 /* DropboxLoginViewController.swift */ = {isa = PBXFileReference; lastKnownFileType = sourcecode.swift; path = DropboxLoginViewController.swift; sourceTree = "<group>"; };
		4A9FCB0B251A02A3002A8B41 /* FileProviderExtensionUI.entitlements */ = {isa = PBXFileReference; lastKnownFileType = text.plist.entitlements; path = FileProviderExtensionUI.entitlements; sourceTree = "<group>"; };
		4A9FCB0C251A02AA002A8B41 /* Cryptomator.entitlements */ = {isa = PBXFileReference; lastKnownFileType = text.plist.entitlements; path = Cryptomator.entitlements; sourceTree = "<group>"; };
		4AA22BFA261CA69F00A17486 /* WebDAVAuthenticationViewController.swift */ = {isa = PBXFileReference; lastKnownFileType = sourcecode.swift; path = WebDAVAuthenticationViewController.swift; sourceTree = "<group>"; };
		4AA22C15261CA8D800A17486 /* URLFieldCell.swift */ = {isa = PBXFileReference; lastKnownFileType = sourcecode.swift; path = URLFieldCell.swift; sourceTree = "<group>"; };
		4AA22C1D261CA94700A17486 /* UsernameFieldCell.swift */ = {isa = PBXFileReference; lastKnownFileType = sourcecode.swift; path = UsernameFieldCell.swift; sourceTree = "<group>"; };
		4AA621D6249A6A8400A0BCBD /* FileProviderExtension.appex */ = {isa = PBXFileReference; explicitFileType = "wrapper.app-extension"; includeInIndex = 0; path = FileProviderExtension.appex; sourceTree = BUILT_PRODUCTS_DIR; };
		4AA621D8249A6A8400A0BCBD /* FileProviderExtension.swift */ = {isa = PBXFileReference; lastKnownFileType = sourcecode.swift; path = FileProviderExtension.swift; sourceTree = "<group>"; };
		4AA621DC249A6A8400A0BCBD /* FileProviderEnumerator.swift */ = {isa = PBXFileReference; lastKnownFileType = sourcecode.swift; path = FileProviderEnumerator.swift; sourceTree = "<group>"; };
		4AA621DE249A6A8400A0BCBD /* Info.plist */ = {isa = PBXFileReference; lastKnownFileType = text.plist.xml; path = Info.plist; sourceTree = "<group>"; };
		4AA621DF249A6A8400A0BCBD /* FileProviderExtension.entitlements */ = {isa = PBXFileReference; lastKnownFileType = text.plist.entitlements; path = FileProviderExtension.entitlements; sourceTree = "<group>"; };
		4AA621E4249A6A8400A0BCBD /* FileProviderExtensionUI.appex */ = {isa = PBXFileReference; explicitFileType = "wrapper.app-extension"; includeInIndex = 0; path = FileProviderExtensionUI.appex; sourceTree = BUILT_PRODUCTS_DIR; };
		4AA621E6249A6A8400A0BCBD /* DocumentActionViewController.swift */ = {isa = PBXFileReference; lastKnownFileType = sourcecode.swift; path = DocumentActionViewController.swift; sourceTree = "<group>"; };
		4AA621E9249A6A8400A0BCBD /* Base */ = {isa = PBXFileReference; lastKnownFileType = file.storyboard; name = Base; path = Base.lproj/MainInterface.storyboard; sourceTree = "<group>"; };
		4AA621EB249A6A8400A0BCBD /* Info.plist */ = {isa = PBXFileReference; lastKnownFileType = text.plist.xml; path = Info.plist; sourceTree = "<group>"; };
		4AA8613625C19D4F002A59F5 /* DetectedMasterkeyViewModel.swift */ = {isa = PBXFileReference; lastKnownFileType = sourcecode.swift; path = DetectedMasterkeyViewModel.swift; sourceTree = "<group>"; };
		4AA8614725C1C670002A59F5 /* OpenExistingVaultChooseFolderViewController.swift */ = {isa = PBXFileReference; lastKnownFileType = sourcecode.swift; path = OpenExistingVaultChooseFolderViewController.swift; sourceTree = "<group>"; };
		4AA8615025C1DB5E002A59F5 /* OpenExistingVaultPasswordViewController.swift */ = {isa = PBXFileReference; lastKnownFileType = sourcecode.swift; path = OpenExistingVaultPasswordViewController.swift; sourceTree = "<group>"; };
		4AAA0717255992DC0085AA4E /* FolderBrowserViewController.swift */ = {isa = PBXFileReference; lastKnownFileType = sourcecode.swift; path = FolderBrowserViewController.swift; sourceTree = "<group>"; };
		4AAA072A25599B280085AA4E /* FolderBrowserViewModel.swift */ = {isa = PBXFileReference; lastKnownFileType = sourcecode.swift; path = FolderBrowserViewModel.swift; sourceTree = "<group>"; };
		4AAA0736255AFFC20085AA4E /* ExistingVaultInstallViewController.swift */ = {isa = PBXFileReference; lastKnownFileType = sourcecode.swift; path = ExistingVaultInstallViewController.swift; sourceTree = "<group>"; };
		4AAA073E255B009E0085AA4E /* ExistingVaultInstallerViewModel.swift */ = {isa = PBXFileReference; lastKnownFileType = sourcecode.swift; path = ExistingVaultInstallerViewModel.swift; sourceTree = "<group>"; };
		4AB1C324265CE69700DC7A49 /* DownloadTaskExecutorTests.swift */ = {isa = PBXFileReference; lastKnownFileType = sourcecode.swift; path = DownloadTaskExecutorTests.swift; sourceTree = "<group>"; };
		4AB1C326265CEA0E00DC7A49 /* CreatingOrDeletingItemPathLockHandler.swift */ = {isa = PBXFileReference; lastKnownFileType = sourcecode.swift; path = CreatingOrDeletingItemPathLockHandler.swift; sourceTree = "<group>"; };
		4AB1C328265CED6600DC7A49 /* ReadingItemPathLockHandler.swift */ = {isa = PBXFileReference; lastKnownFileType = sourcecode.swift; path = ReadingItemPathLockHandler.swift; sourceTree = "<group>"; };
		4AB1C339265E9D8600DC7A49 /* UploadTaskExecutorTests.swift */ = {isa = PBXFileReference; lastKnownFileType = sourcecode.swift; path = UploadTaskExecutorTests.swift; sourceTree = "<group>"; };
		4AB1C33B265E9DBC00DC7A49 /* CloudTaskExecutorTestCase.swift */ = {isa = PBXFileReference; lastKnownFileType = sourcecode.swift; path = CloudTaskExecutorTestCase.swift; sourceTree = "<group>"; };
		4ABC08D6250D1EB600E3CEDC /* DeletionTaskManagerTests.swift */ = {isa = PBXFileReference; lastKnownFileType = sourcecode.swift; path = DeletionTaskManagerTests.swift; sourceTree = "<group>"; };
		4AD0F61B24AF203F0026B765 /* FileProvider+Actions.swift */ = {isa = PBXFileReference; lastKnownFileType = sourcecode.swift; path = "FileProvider+Actions.swift"; sourceTree = "<group>"; };
		4ADD233B267219E200374E4E /* LocalCachedFileInfo.swift */ = {isa = PBXFileReference; lastKnownFileType = sourcecode.swift; path = LocalCachedFileInfo.swift; sourceTree = "<group>"; };
		4ADD233D2672376500374E4E /* WorkflowConstraint.swift */ = {isa = PBXFileReference; lastKnownFileType = sourcecode.swift; path = WorkflowConstraint.swift; sourceTree = "<group>"; };
		4ADD233F26737CD400374E4E /* RootFileProviderItem.swift */ = {isa = PBXFileReference; lastKnownFileType = sourcecode.swift; path = RootFileProviderItem.swift; sourceTree = "<group>"; };
		4ADD2341267383BE00374E4E /* AddVaultSuccessViewModel.swift */ = {isa = PBXFileReference; lastKnownFileType = sourcecode.swift; path = AddVaultSuccessViewModel.swift; sourceTree = "<group>"; };
		4AE0D8D62653D5D500DF5D22 /* CloudTask.swift */ = {isa = PBXFileReference; lastKnownFileType = sourcecode.swift; path = CloudTask.swift; sourceTree = "<group>"; };
		4AE0D8D92653D90C00DF5D22 /* ItemEnumerationTaskExecutor.swift */ = {isa = PBXFileReference; lastKnownFileType = sourcecode.swift; path = ItemEnumerationTaskExecutor.swift; sourceTree = "<group>"; };
		4AE0D8DB2653DF1300DF5D22 /* DownloadTaskExecutor.swift */ = {isa = PBXFileReference; lastKnownFileType = sourcecode.swift; path = DownloadTaskExecutor.swift; sourceTree = "<group>"; };
		4AE0D8DD2653F18900DF5D22 /* DeletionTaskExecutor.swift */ = {isa = PBXFileReference; lastKnownFileType = sourcecode.swift; path = DeletionTaskExecutor.swift; sourceTree = "<group>"; };
		4AE7D79225826A0800C5E1D8 /* FileProviderExtension-Bridging-Header.h */ = {isa = PBXFileReference; lastKnownFileType = sourcecode.c.h; path = "FileProviderExtension-Bridging-Header.h"; sourceTree = "<group>"; };
		4AE7D79325826A0900C5E1D8 /* FileProviderValidationServiceSource.h */ = {isa = PBXFileReference; fileEncoding = 4; lastKnownFileType = sourcecode.c.h; path = FileProviderValidationServiceSource.h; sourceTree = "<group>"; };
		4AE7D79425826A0900C5E1D8 /* FileProviderValidationServiceSource.m */ = {isa = PBXFileReference; fileEncoding = 4; lastKnownFileType = sourcecode.c.objc; path = FileProviderValidationServiceSource.m; sourceTree = "<group>"; };
		4AE97DA824572E4900452814 /* Cryptomator.app */ = {isa = PBXFileReference; explicitFileType = wrapper.application; includeInIndex = 0; path = Cryptomator.app; sourceTree = BUILT_PRODUCTS_DIR; };
		4AE97DAA24572E4900452814 /* AppDelegate.swift */ = {isa = PBXFileReference; lastKnownFileType = sourcecode.swift; path = AppDelegate.swift; sourceTree = "<group>"; };
		4AE97DAE24572E4900452814 /* ViewController.swift */ = {isa = PBXFileReference; lastKnownFileType = sourcecode.swift; path = ViewController.swift; sourceTree = "<group>"; };
		4AE97DB324572E4A00452814 /* Assets.xcassets */ = {isa = PBXFileReference; lastKnownFileType = folder.assetcatalog; path = Assets.xcassets; sourceTree = "<group>"; };
		4AE97DB624572E4A00452814 /* Base */ = {isa = PBXFileReference; lastKnownFileType = file.storyboard; name = Base; path = Base.lproj/LaunchScreen.storyboard; sourceTree = "<group>"; };
		4AE97DB824572E4A00452814 /* Info.plist */ = {isa = PBXFileReference; lastKnownFileType = text.plist.xml; path = Info.plist; sourceTree = "<group>"; };
		4AE97DBD24572E4A00452814 /* CryptomatorTests.xctest */ = {isa = PBXFileReference; explicitFileType = wrapper.cfbundle; includeInIndex = 0; path = CryptomatorTests.xctest; sourceTree = BUILT_PRODUCTS_DIR; };
		4AE97DC324572E4A00452814 /* Info.plist */ = {isa = PBXFileReference; lastKnownFileType = text.plist.xml; path = Info.plist; sourceTree = "<group>"; };
		4AEBE8BB2653F2FD0031487F /* ReparentTaskExecutor.swift */ = {isa = PBXFileReference; lastKnownFileType = sourcecode.swift; path = ReparentTaskExecutor.swift; sourceTree = "<group>"; };
		4AEBE8BD2653F4280031487F /* UploadTaskExecutor.swift */ = {isa = PBXFileReference; lastKnownFileType = sourcecode.swift; path = UploadTaskExecutor.swift; sourceTree = "<group>"; };
		4AEBE8C12653FAD40031487F /* WorkflowMiddleware.swift */ = {isa = PBXFileReference; lastKnownFileType = sourcecode.swift; path = WorkflowMiddleware.swift; sourceTree = "<group>"; };
		4AEBE8C626540EBF0031487F /* MovingItemPathLockHandler.swift */ = {isa = PBXFileReference; lastKnownFileType = sourcecode.swift; path = MovingItemPathLockHandler.swift; sourceTree = "<group>"; };
		4AF91CBD25A63FD600ACF01E /* VaultListViewModel.swift */ = {isa = PBXFileReference; lastKnownFileType = sourcecode.swift; path = VaultListViewModel.swift; sourceTree = "<group>"; };
		4AF91CC625A6437000ACF01E /* Colors.xcassets */ = {isa = PBXFileReference; lastKnownFileType = folder.assetcatalog; path = Colors.xcassets; sourceTree = "<group>"; };
		4AF91CCF25A71C5800ACF01E /* UIImage+CloudProviderType.swift */ = {isa = PBXFileReference; lastKnownFileType = sourcecode.swift; path = "UIImage+CloudProviderType.swift"; sourceTree = "<group>"; };
		4AF91CD825A722A600ACF01E /* VaultInfo.swift */ = {isa = PBXFileReference; lastKnownFileType = sourcecode.swift; path = VaultInfo.swift; sourceTree = "<group>"; };
		4AF91CE125A7234500ACF01E /* DatabaseManager.swift */ = {isa = PBXFileReference; lastKnownFileType = sourcecode.swift; path = DatabaseManager.swift; sourceTree = "<group>"; };
		4AF91CEA25A7306E00ACF01E /* DatabaseManagerTests.swift */ = {isa = PBXFileReference; lastKnownFileType = sourcecode.swift; path = DatabaseManagerTests.swift; sourceTree = "<group>"; };
		4AF91CF325A8BB0D00ACF01E /* VaultListViewModelTests.swift */ = {isa = PBXFileReference; lastKnownFileType = sourcecode.swift; path = VaultListViewModelTests.swift; sourceTree = "<group>"; };
		4AF91D0C25A8D5EF00ACF01E /* ListViewModel.swift */ = {isa = PBXFileReference; lastKnownFileType = sourcecode.swift; path = ListViewModel.swift; sourceTree = "<group>"; };
		4AFCE4CA25B8419D0069C4FC /* FolderChoosing.swift */ = {isa = PBXFileReference; lastKnownFileType = sourcecode.swift; path = FolderChoosing.swift; sourceTree = "<group>"; };
		4AFCE4D325B842830069C4FC /* AccountListing.swift */ = {isa = PBXFileReference; lastKnownFileType = sourcecode.swift; path = AccountListing.swift; sourceTree = "<group>"; };
		4AFCE4DC25B8514F0069C4FC /* EditableTableViewHeader.swift */ = {isa = PBXFileReference; lastKnownFileType = sourcecode.swift; path = EditableTableViewHeader.swift; sourceTree = "<group>"; };
		4AFCE4FE25B871500069C4FC /* AccountCellContent.swift */ = {isa = PBXFileReference; lastKnownFileType = sourcecode.swift; path = AccountCellContent.swift; sourceTree = "<group>"; };
		4AFCE51525B880C90069C4FC /* AccountCell.swift */ = {isa = PBXFileReference; lastKnownFileType = sourcecode.swift; path = AccountCell.swift; sourceTree = "<group>"; };
		4AFCE51E25B89CD80069C4FC /* CloudProviderType+Localization.swift */ = {isa = PBXFileReference; lastKnownFileType = sourcecode.swift; path = "CloudProviderType+Localization.swift"; sourceTree = "<group>"; };
		4AFCE53925B9D6A60069C4FC /* CloudAuthenticator.swift */ = {isa = PBXFileReference; lastKnownFileType = sourcecode.swift; path = CloudAuthenticator.swift; sourceTree = "<group>"; };
		4AFCE56925BAEE890069C4FC /* AccountListViewModelTests.swift */ = {isa = PBXFileReference; lastKnownFileType = sourcecode.swift; path = AccountListViewModelTests.swift; sourceTree = "<group>"; };
		4AFE6AA72514B65800A4A315 /* CloudPath+NameCollision.swift */ = {isa = PBXFileReference; lastKnownFileType = sourcecode.swift; path = "CloudPath+NameCollision.swift"; sourceTree = "<group>"; };
		740375D72587AE7A0023FF53 /* libCryptomatorFileProvider.a */ = {isa = PBXFileReference; explicitFileType = archive.ar; includeInIndex = 0; path = libCryptomatorFileProvider.a; sourceTree = BUILT_PRODUCTS_DIR; };
		740375F02587AEB40023FF53 /* FileProviderNotificator.swift */ = {isa = PBXFileReference; lastKnownFileType = sourcecode.swift; path = FileProviderNotificator.swift; sourceTree = "<group>"; };
		740375F12587AEB40023FF53 /* FileProviderAdapterError.swift */ = {isa = PBXFileReference; lastKnownFileType = sourcecode.swift; path = FileProviderAdapterError.swift; sourceTree = "<group>"; };
		740375F32587AEB50023FF53 /* FileProviderItem.swift */ = {isa = PBXFileReference; lastKnownFileType = sourcecode.swift; path = FileProviderItem.swift; sourceTree = "<group>"; };
		740375F42587AEB50023FF53 /* ItemStatus.swift */ = {isa = PBXFileReference; lastKnownFileType = sourcecode.swift; path = ItemStatus.swift; sourceTree = "<group>"; };
		740375F52587AEB50023FF53 /* URL+NameCollisionExtension.swift */ = {isa = PBXFileReference; lastKnownFileType = sourcecode.swift; path = "URL+NameCollisionExtension.swift"; sourceTree = "<group>"; };
		740375F92587AEB50023FF53 /* CryptomatorFileProvider.h */ = {isa = PBXFileReference; lastKnownFileType = sourcecode.c.h; path = CryptomatorFileProvider.h; sourceTree = "<group>"; };
		740375FA2587AEB50023FF53 /* CloudPath+NameCollision.swift */ = {isa = PBXFileReference; lastKnownFileType = sourcecode.swift; path = "CloudPath+NameCollision.swift"; sourceTree = "<group>"; };
		740375FB2587AEB50023FF53 /* FileProviderNetworkTask.swift */ = {isa = PBXFileReference; lastKnownFileType = sourcecode.swift; path = FileProviderNetworkTask.swift; sourceTree = "<group>"; };
		740375FC2587AEB50023FF53 /* FileProviderItemList.swift */ = {isa = PBXFileReference; lastKnownFileType = sourcecode.swift; path = FileProviderItemList.swift; sourceTree = "<group>"; };
		740375FE2587AEB60023FF53 /* RWLock.swift */ = {isa = PBXFileReference; lastKnownFileType = sourcecode.swift; path = RWLock.swift; sourceTree = "<group>"; };
		740375FF2587AEB60023FF53 /* FileSystemLock.swift */ = {isa = PBXFileReference; lastKnownFileType = sourcecode.swift; path = FileSystemLock.swift; sourceTree = "<group>"; };
		740376002587AEB60023FF53 /* LockNode.swift */ = {isa = PBXFileReference; lastKnownFileType = sourcecode.swift; path = LockNode.swift; sourceTree = "<group>"; };
		740376012587AEB60023FF53 /* LockManager.swift */ = {isa = PBXFileReference; lastKnownFileType = sourcecode.swift; path = LockManager.swift; sourceTree = "<group>"; };
		740376032587AEB60023FF53 /* ItemMetadata.swift */ = {isa = PBXFileReference; lastKnownFileType = sourcecode.swift; path = ItemMetadata.swift; sourceTree = "<group>"; };
		740376042587AEB60023FF53 /* DeletionTask.swift */ = {isa = PBXFileReference; lastKnownFileType = sourcecode.swift; path = DeletionTask.swift; sourceTree = "<group>"; };
		740376052587AEB60023FF53 /* UploadTaskDBManager.swift */ = {isa = PBXFileReference; lastKnownFileType = sourcecode.swift; path = UploadTaskDBManager.swift; sourceTree = "<group>"; };
		740376062587AEB60023FF53 /* UploadTask.swift */ = {isa = PBXFileReference; lastKnownFileType = sourcecode.swift; path = UploadTask.swift; sourceTree = "<group>"; };
		740376072587AEB60023FF53 /* ReparentTaskDBManager.swift */ = {isa = PBXFileReference; lastKnownFileType = sourcecode.swift; path = ReparentTaskDBManager.swift; sourceTree = "<group>"; };
		740376082587AEB70023FF53 /* DeletionTaskDBManager.swift */ = {isa = PBXFileReference; lastKnownFileType = sourcecode.swift; path = DeletionTaskDBManager.swift; sourceTree = "<group>"; };
		740376092587AEB70023FF53 /* CachedFileDBManager.swift */ = {isa = PBXFileReference; lastKnownFileType = sourcecode.swift; path = CachedFileDBManager.swift; sourceTree = "<group>"; };
		7403760B2587AEB70023FF53 /* ItemMetadataDBManager.swift */ = {isa = PBXFileReference; lastKnownFileType = sourcecode.swift; path = ItemMetadataDBManager.swift; sourceTree = "<group>"; };
		7403760C2587AEB70023FF53 /* ReparentTask.swift */ = {isa = PBXFileReference; lastKnownFileType = sourcecode.swift; path = ReparentTask.swift; sourceTree = "<group>"; };
		7403760D2587AEB70023FF53 /* DatabaseHelper.swift */ = {isa = PBXFileReference; lastKnownFileType = sourcecode.swift; path = DatabaseHelper.swift; sourceTree = "<group>"; };
		7408E6BE267783F100D7FAEA /* LocalWebViewController.swift */ = {isa = PBXFileReference; lastKnownFileType = sourcecode.swift; path = LocalWebViewController.swift; sourceTree = "<group>"; };
		7408E6C026778C7A00D7FAEA /* LocalWebViewModel.swift */ = {isa = PBXFileReference; lastKnownFileType = sourcecode.swift; path = LocalWebViewModel.swift; sourceTree = "<group>"; };
		7408E6C226778D9B00D7FAEA /* AboutCoordinator.swift */ = {isa = PBXFileReference; lastKnownFileType = sourcecode.swift; path = AboutCoordinator.swift; sourceTree = "<group>"; };
		7408E6C42677954000D7FAEA /* about.html */ = {isa = PBXFileReference; fileEncoding = 4; lastKnownFileType = text.html; path = about.html; sourceTree = "<group>"; };
		7408E6C6267797B700D7FAEA /* style.css */ = {isa = PBXFileReference; fileEncoding = 4; lastKnownFileType = text.css; path = style.css; sourceTree = "<group>"; };
		7408E6C92677985800D7FAEA /* jquery-3.6.0.slim.min.js */ = {isa = PBXFileReference; fileEncoding = 4; lastKnownFileType = sourcecode.javascript; path = "jquery-3.6.0.slim.min.js"; sourceTree = "<group>"; };
		7408E6CC26779BCC00D7FAEA /* AboutViewModel.swift */ = {isa = PBXFileReference; lastKnownFileType = sourcecode.swift; path = AboutViewModel.swift; sourceTree = "<group>"; };
		740D367D266A18DF0058744D /* SettingsViewController.swift */ = {isa = PBXFileReference; lastKnownFileType = sourcecode.swift; path = SettingsViewController.swift; sourceTree = "<group>"; };
		740D3681266A19150058744D /* SettingsViewModel.swift */ = {isa = PBXFileReference; lastKnownFileType = sourcecode.swift; path = SettingsViewModel.swift; sourceTree = "<group>"; };
		740D3683266A1B180058744D /* SettingsCoordinator.swift */ = {isa = PBXFileReference; lastKnownFileType = sourcecode.swift; path = SettingsCoordinator.swift; sourceTree = "<group>"; };
		7439031225E0008D00BB3B81 /* en */ = {isa = PBXFileReference; lastKnownFileType = text.plist.strings; name = en; path = en.lproj/Localizable.strings; sourceTree = "<group>"; };
		7439031B25E0009D00BB3B81 /* de */ = {isa = PBXFileReference; lastKnownFileType = text.plist.strings; name = de; path = de.lproj/Localizable.strings; sourceTree = "<group>"; };
		7469AD99266E26B0000DCD45 /* URL+Zip.swift */ = {isa = PBXFileReference; lastKnownFileType = sourcecode.swift; path = "URL+Zip.swift"; sourceTree = "<group>"; };
		74FC576025ADED030003ED27 /* VaultCell.swift */ = {isa = PBXFileReference; lastKnownFileType = sourcecode.swift; path = VaultCell.swift; sourceTree = "<group>"; };
/* End PBXFileReference section */

/* Begin PBXFrameworksBuildPhase section */
		4A2245CD24A5E16300DBA437 /* Frameworks */ = {
			isa = PBXFrameworksBuildPhase;
			buildActionMask = 2147483647;
			files = (
				740376292587AFF70023FF53 /* libCryptomatorFileProvider.a in Frameworks */,
			);
			runOnlyForDeploymentPostprocessing = 0;
		};
		4A51E5F9261C9A7000CC8C9B /* Frameworks */ = {
			isa = PBXFrameworksBuildPhase;
			buildActionMask = 2147483647;
			files = (
			);
			runOnlyForDeploymentPostprocessing = 0;
		};
		4AA621D3249A6A8400A0BCBD /* Frameworks */ = {
			isa = PBXFrameworksBuildPhase;
			buildActionMask = 2147483647;
			files = (
				747F2EB52587B7780072FB30 /* libCryptomatorFileProvider.a in Frameworks */,
			);
			runOnlyForDeploymentPostprocessing = 0;
		};
		4AA621E1249A6A8400A0BCBD /* Frameworks */ = {
			isa = PBXFrameworksBuildPhase;
			buildActionMask = 2147483647;
			files = (
			);
			runOnlyForDeploymentPostprocessing = 0;
		};
		4AE97DA524572E4900452814 /* Frameworks */ = {
			isa = PBXFrameworksBuildPhase;
			buildActionMask = 2147483647;
			files = (
				4A9172822619F17C003C4043 /* CryptomatorCommon in Frameworks */,
			);
			runOnlyForDeploymentPostprocessing = 0;
		};
		4AE97DBA24572E4A00452814 /* Frameworks */ = {
			isa = PBXFrameworksBuildPhase;
			buildActionMask = 2147483647;
			files = (
			);
			runOnlyForDeploymentPostprocessing = 0;
		};
		740375D42587AE7A0023FF53 /* Frameworks */ = {
			isa = PBXFrameworksBuildPhase;
			buildActionMask = 2147483647;
			files = (
				4A91728B2619F1D0003C4043 /* CryptomatorCommonCore in Frameworks */,
			);
			runOnlyForDeploymentPostprocessing = 0;
		};
/* End PBXFrameworksBuildPhase section */

/* Begin PBXGroup section */
		4A2245D124A5E16300DBA437 /* CryptomatorFileProviderTests */ = {
			isa = PBXGroup;
			children = (
				4A2245D424A5E16300DBA437 /* Info.plist */,
				4AFE6AA72514B65800A4A315 /* CloudPath+NameCollision.swift */,
				4A797F9524AC9936007DDBE1 /* CloudProviderMock.swift */,
				4A797F9724AC9A1B007DDBE1 /* CloudProviderMockTests.swift */,
				4A123EA724BEF5F0001D1CF7 /* CloudProviderPaginationMock.swift */,
				4A797F8E24AC6731007DDBE1 /* FileProviderItemTests.swift */,
				4A4F47F224B875070033328B /* URL+NameCollisionExtensionTests.swift */,
				4AF69E2924ACCED000A7174C /* DB */,
				4A8F14A3266A302E00ADBCE4 /* FileProviderAdapter */,
				4AB1C32E265CF59100DC7A49 /* Middleware */,
			);
			path = CryptomatorFileProviderTests;
			sourceTree = "<group>";
		};
		4A447DEB25BF064300D9520D /* ChooseFolder */ = {
			isa = PBXGroup;
			children = (
				4A447E1A25BF0DE300D9520D /* ChooseFolderViewController.swift */,
				4A447E2325BF0E3A00D9520D /* ChooseFolderViewModel.swift */,
				4A447E5525BF1F6A00D9520D /* CloudItemCell.swift */,
				4A447E4C25BF1E8B00D9520D /* FileCell.swift */,
				4A447E3C25BF1AD400D9520D /* FolderCell.swift */,
				4AFCE4CA25B8419D0069C4FC /* FolderChoosing.swift */,
			);
			path = ChooseFolder;
			sourceTree = "<group>";
		};
		4A511D4A2660FDC7000A0E01 /* TaskExecutor */ = {
			isa = PBXGroup;
			children = (
				4AE0D8DD2653F18900DF5D22 /* DeletionTaskExecutor.swift */,
				4AE0D8DB2653DF1300DF5D22 /* DownloadTaskExecutor.swift */,
				4A248224266E26D7002D9F59 /* FolderCreationTaskExecutor.swift */,
				4AE0D8D92653D90C00DF5D22 /* ItemEnumerationTaskExecutor.swift */,
				4AEBE8BB2653F2FD0031487F /* ReparentTaskExecutor.swift */,
				4AEBE8BD2653F4280031487F /* UploadTaskExecutor.swift */,
			);
			path = TaskExecutor;
			sourceTree = "<group>";
		};
		4A511D4F26610000000A0E01 /* Workflow */ = {
			isa = PBXGroup;
			children = (
				4A511D4B2660FEFE000A0E01 /* Workflow.swift */,
				4ADD233D2672376500374E4E /* WorkflowConstraint.swift */,
				4A511D502661000F000A0E01 /* WorkflowFactory.swift */,
				4A511D4D2660FF9E000A0E01 /* WorkflowScheduler.swift */,
			);
			path = Workflow;
			sourceTree = "<group>";
		};
		4A511D602667854A000A0E01 /* TaskExecutor */ = {
			isa = PBXGroup;
			children = (
				4AB1C33B265E9DBC00DC7A49 /* CloudTaskExecutorTestCase.swift */,
				4A511D482660EE3F000A0E01 /* DeletionTaskExecutorTests.swift */,
				4AB1C324265CE69700DC7A49 /* DownloadTaskExecutorTests.swift */,
				4A248226266E27C5002D9F59 /* FolderCreationTaskExecutorTests.swift */,
				4A511D44265EB13B000A0E01 /* ItemEnumerationTaskTests.swift */,
				4A511D5226615439000A0E01 /* ReparentTaskExecutorTests.swift */,
				4AB1C339265E9D8600DC7A49 /* UploadTaskExecutorTests.swift */,
			);
			path = TaskExecutor;
			sourceTree = "<group>";
		};
		4A51E5FD261C9A7000CC8C9B /* CryptomatorCommonHostedTests */ = {
			isa = PBXGroup;
			children = (
				4A51E600261C9A7000CC8C9B /* Info.plist */,
				4A51E60E261C9A8700CC8C9B /* Keychain */,
			);
			path = CryptomatorCommonHostedTests;
			sourceTree = "<group>";
		};
		4A51E60E261C9A8700CC8C9B /* Keychain */ = {
			isa = PBXGroup;
			children = (
				4A51E60F261C9A8800CC8C9B /* VaultManagerKeychainTests.swift */,
				4A51E610261C9A8800CC8C9B /* WebDAVKeychainTests.swift */,
			);
			path = Keychain;
			sourceTree = "<group>";
		};
		4A5E5B202453119100BD6298 = {
			isa = PBXGroup;
			children = (
				4A0698692619EF9C00A67F30 /* CryptomatorCommon */,
				4AE97DA924572E4900452814 /* Cryptomator */,
				4A51E5FD261C9A7000CC8C9B /* CryptomatorCommonHostedTests */,
				740375D82587AE7B0023FF53 /* CryptomatorFileProvider */,
				4A2245D124A5E16300DBA437 /* CryptomatorFileProviderTests */,
				4AE97DC024572E4A00452814 /* CryptomatorTests */,
				4AA621D7249A6A8400A0BCBD /* FileProviderExtension */,
				4AA621E5249A6A8400A0BCBD /* FileProviderExtensionUI */,
				4A828287252617D600A4EAD4 /* Frameworks */,
				4A5E5B2A2453119100BD6298 /* Products */,
			);
			sourceTree = "<group>";
		};
		4A5E5B2A2453119100BD6298 /* Products */ = {
			isa = PBXGroup;
			children = (
				4AE97DA824572E4900452814 /* Cryptomator.app */,
				4AE97DBD24572E4A00452814 /* CryptomatorTests.xctest */,
				4AA621D6249A6A8400A0BCBD /* FileProviderExtension.appex */,
				4AA621E4249A6A8400A0BCBD /* FileProviderExtensionUI.appex */,
				4A2245D024A5E16300DBA437 /* CryptomatorFileProviderTests.xctest */,
				740375D72587AE7A0023FF53 /* libCryptomatorFileProvider.a */,
				4A51E5FC261C9A7000CC8C9B /* CryptomatorCommonHostedTests.xctest */,
			);
			name = Products;
			sourceTree = "<group>";
		};
		4A7B97CA25B6F7340044B7FB /* CloudAccountList */ = {
			isa = PBXGroup;
			children = (
				4AFCE51525B880C90069C4FC /* AccountCell.swift */,
				4AFCE4FE25B871500069C4FC /* AccountCellContent.swift */,
				4A7B97DB25B6F80A0044B7FB /* AccountInfo.swift */,
				4AFCE4D325B842830069C4FC /* AccountListing.swift */,
				4A7B97E425B6F86E0044B7FB /* AccountListPosition.swift */,
				4A7B97C125B6F7200044B7FB /* AccountListViewController.swift */,
				4A7B97D225B6F7520044B7FB /* AccountListViewModel.swift */,
			);
			path = CloudAccountList;
			sourceTree = "<group>";
		};
		4A7BC0E825ADF13100F007B3 /* AddVault */ = {
			isa = PBXGroup;
			children = (
				4A7BC0F025ADFAD600F007B3 /* AddVaultCoordinator.swift */,
				4A8D060425C82F1F0082C5F7 /* AddVaultSuccesing.swift */,
				4A8D05D525C5CBE10082C5F7 /* AddVaultSuccessViewController.swift */,
				4ADD2341267383BE00374E4E /* AddVaultSuccessViewModel.swift */,
				4A7BC0DF25ADF12D00F007B3 /* AddVaultViewController.swift */,
				4A2FD06F25B5D5FB008565C8 /* ChooseCloudViewController.swift */,
				4A447DBB25BF003400D9520D /* ChooseCloudViewModel.swift */,
				4A2FD07825B5D98B008565C8 /* CloudCell.swift */,
				4A447DB225BEF68100D9520D /* CloudChoosing.swift */,
				4A2FD08125B5E2BA008565C8 /* VaultInstallationCoordinator.swift */,
				4AA8613F25C1AC4D002A59F5 /* OpenExistingVault */,
			);
			path = AddVault;
			sourceTree = "<group>";
		};
		4A8195DB25ADB8AD00F7DDA1 /* VaultList */ = {
			isa = PBXGroup;
			children = (
				4A2FD04325B1C3BB008565C8 /* EmptyListMessage.swift */,
				74FC576025ADED030003ED27 /* VaultCell.swift */,
				4AF91CD825A722A600ACF01E /* VaultInfo.swift */,
				4A0C07EA25AC832900B83211 /* VaultListPosition.swift */,
				4A03257725A36A6900E63D7A /* VaultListViewController.swift */,
				4AF91CBD25A63FD600ACF01E /* VaultListViewModel.swift */,
			);
			path = VaultList;
			sourceTree = "<group>";
		};
		4A8195E325ADB92600F7DDA1 /* Common */ = {
			isa = PBXGroup;
			children = (
				4AFCE53925B9D6A60069C4FC /* CloudAuthenticator.swift */,
				4AFCE51E25B89CD80069C4FC /* CloudProviderType+Localization.swift */,
				4A03255425A3685500E63D7A /* Coordinator.swift */,
				4AF91CE125A7234500ACF01E /* DatabaseManager.swift */,
				4AFCE4DC25B8514F0069C4FC /* EditableTableViewHeader.swift */,
				4AF91D0C25A8D5EF00ACF01E /* ListViewModel.swift */,
				4A8D061B25C84C450082C5F7 /* SingleSectionHeaderTableViewController.swift */,
				4A447E0325BF0B0F00D9520D /* SingleSectionTableViewController.swift */,
				4AF91CCF25A71C5800ACF01E /* UIImage+CloudProviderType.swift */,
				7469AD99266E26B0000DCD45 /* URL+Zip.swift */,
				4AA22C25261CA96600A17486 /* Cells */,
				4A447DEB25BF064300D9520D /* ChooseFolder */,
				4A7B97CA25B6F7340044B7FB /* CloudAccountList */,
				7408E6BD2677835C00D7FAEA /* LocalWeb */,
				4A8195E425ADB94500F7DDA1 /* Previews */,
			);
			path = Common;
			sourceTree = "<group>";
		};
		4A8195E425ADB94500F7DDA1 /* Previews */ = {
			isa = PBXGroup;
			children = (
				4A0C07E125AC80C100B83211 /* UIView+Preview.swift */,
				4A03258025A36B7D00E63D7A /* UIViewController+Preview.swift */,
			);
			path = Previews;
			sourceTree = "<group>";
		};
		4A8195F325ADB96200F7DDA1 /* Prototype */ = {
			isa = PBXGroup;
			children = (
				4A9D3E7A2526494A000811B6 /* DropboxLoginViewController.swift */,
				4AAA073E255B009E0085AA4E /* ExistingVaultInstallerViewModel.swift */,
				4AAA0736255AFFC20085AA4E /* ExistingVaultInstallViewController.swift */,
				4AAA0717255992DC0085AA4E /* FolderBrowserViewController.swift */,
				4AAA072A25599B280085AA4E /* FolderBrowserViewModel.swift */,
				4A8AAA2325658D5B00F5091E /* GoogleDriveAccountOverviewViewController.swift */,
				4A8AAA102565892A00F5091E /* GoogleDriveLoginViewController.swift */,
				4A8AAA1725658C3C00F5091E /* GoogleDriveStartViewController.swift */,
				4AE97DAE24572E4900452814 /* ViewController.swift */,
			);
			path = Prototype;
			sourceTree = "<group>";
		};
		4A828287252617D600A4EAD4 /* Frameworks */ = {
			isa = PBXGroup;
			children = (
			);
			name = Frameworks;
			sourceTree = "<group>";
		};
		4A8F14A3266A302E00ADBCE4 /* FileProviderAdapter */ = {
			isa = PBXGroup;
			children = (
				4A248228266E2DD6002D9F59 /* FileProviderAdapterCreateDirectoryTests.swift */,
				4A24822C266F85FD002D9F59 /* FileProviderAdapterDeleteItemTests.swift */,
				4A24822E266FACF1002D9F59 /* FileProviderAdapterEnumerateItemTests.swift */,
				4A8F149F266A2FD500ADBCE4 /* FileProviderAdapterGetItemTests.swift */,
				4A248220266B8D37002D9F59 /* FileProviderAdapterImportDocumentTests.swift */,
				4A24822A266E362C002D9F59 /* FileProviderAdapterMoveItemTests.swift */,
				4A248230266FB799002D9F59 /* FileProviderAdapterStartProvidingItemTests.swift */,
				4A8F14A1266A302A00ADBCE4 /* FileProviderAdapterTestCase.swift */,
			);
			path = FileProviderAdapter;
			sourceTree = "<group>";
		};
		4AA22C08261CA71300A17486 /* WebDAV */ = {
			isa = PBXGroup;
			children = (
				4A9D123E261E1DD400A670E2 /* WebDAVAuthenticating.swift */,
				4A9D1246261E227600A670E2 /* WebDAVAuthenticationCoordinator.swift */,
				4AA22BFA261CA69F00A17486 /* WebDAVAuthenticationViewController.swift */,
				4A9D1236261DAC5D00A670E2 /* WebDAVAuthenticationViewModel.swift */,
				4A9D124E261F071F00A670E2 /* WebDAVAuthenticator+VC.swift */,
			);
			path = WebDAV;
			sourceTree = "<group>";
		};
		4AA22C25261CA96600A17486 /* Cells */ = {
			isa = PBXGroup;
			children = (
				4A8D05DE25C5CD210082C5F7 /* ButtonCell.swift */,
				4A66F58125C487C9001BE15E /* PasswordFieldCell.swift */,
				4A66F57825C47BB2001BE15E /* TextFieldCell.swift */,
				4AA22C15261CA8D800A17486 /* URLFieldCell.swift */,
				4AA22C1D261CA94700A17486 /* UsernameFieldCell.swift */,
			);
			path = Cells;
			sourceTree = "<group>";
		};
		4AA621D7249A6A8400A0BCBD /* FileProviderExtension */ = {
			isa = PBXGroup;
			children = (
				4AA621DF249A6A8400A0BCBD /* FileProviderExtension.entitlements */,
				4AE7D79225826A0800C5E1D8 /* FileProviderExtension-Bridging-Header.h */,
				4AE7D79325826A0900C5E1D8 /* FileProviderValidationServiceSource.h */,
				4AE7D79425826A0900C5E1D8 /* FileProviderValidationServiceSource.m */,
				4AA621DE249A6A8400A0BCBD /* Info.plist */,
				4AD0F61B24AF203F0026B765 /* FileProvider+Actions.swift */,
				4AA621DC249A6A8400A0BCBD /* FileProviderEnumerator.swift */,
				4AA621D8249A6A8400A0BCBD /* FileProviderExtension.swift */,
			);
			path = FileProviderExtension;
			sourceTree = "<group>";
		};
		4AA621E5249A6A8400A0BCBD /* FileProviderExtensionUI */ = {
			isa = PBXGroup;
			children = (
				4A9FCB0B251A02A3002A8B41 /* FileProviderExtensionUI.entitlements */,
				4AA621EB249A6A8400A0BCBD /* Info.plist */,
				4AA621E6249A6A8400A0BCBD /* DocumentActionViewController.swift */,
				4AA621E8249A6A8400A0BCBD /* MainInterface.storyboard */,
			);
			path = FileProviderExtensionUI;
			sourceTree = "<group>";
		};
		4AA8613F25C1AC4D002A59F5 /* OpenExistingVault */ = {
			isa = PBXGroup;
			children = (
				4AA8613625C19D4F002A59F5 /* DetectedMasterkeyViewModel.swift */,
				4AA8614725C1C670002A59F5 /* OpenExistingVaultChooseFolderViewController.swift */,
				4A2FD08A25B5E437008565C8 /* OpenExistingVaultCoordinator.swift */,
				4AA8615025C1DB5E002A59F5 /* OpenExistingVaultPasswordViewController.swift */,
				4A66F58A25C489C7001BE15E /* OpenExistingVaultPasswordViewModel.swift */,
				4A753DB82678A226005F79C1 /* OpenExistingLegacyVaultPasswordViewModel.swift */,
			);
			path = OpenExistingVault;
			sourceTree = "<group>";
		};
		4AB1C32E265CF59100DC7A49 /* Middleware */ = {
			isa = PBXGroup;
			children = (
				4A8F149B266A29E400ADBCE4 /* OnlineItemNameCollisionHandlerTests.swift */,
				4A8F1499266A29C900ADBCE4 /* WorkflowMiddlewareMock.swift */,
				4A511D602667854A000A0E01 /* TaskExecutor */,
			);
			path = Middleware;
			sourceTree = "<group>";
		};
		4AE0D8D82653D8F200DF5D22 /* CloudTask */ = {
			isa = PBXGroup;
			children = (
				4AE0D8D62653D5D500DF5D22 /* CloudTask.swift */,
				740376042587AEB60023FF53 /* DeletionTask.swift */,
				4A511D46265FEFBE000A0E01 /* DownloadTask.swift */,
				4A248222266E266E002D9F59 /* FolderCreationTask.swift */,
				4A511D562662924C000A0E01 /* ItemEnumerationTask.swift */,
				7403760C2587AEB70023FF53 /* ReparentTask.swift */,
				740376062587AEB60023FF53 /* UploadTask.swift */,
			);
			path = CloudTask;
			sourceTree = "<group>";
		};
		4AE97DA924572E4900452814 /* Cryptomator */ = {
			isa = PBXGroup;
			children = (
				4A9FCB0C251A02AA002A8B41 /* Cryptomator.entitlements */,
				4AE97DB824572E4A00452814 /* Info.plist */,
				4AE97DAA24572E4900452814 /* AppDelegate.swift */,
				4A03255D25A368BF00E63D7A /* MainCoordinator.swift */,
				4AE97DB324572E4A00452814 /* Assets.xcassets */,
				4AF91CC625A6437000ACF01E /* Colors.xcassets */,
				4A7BC0E825ADF13100F007B3 /* AddVault */,
				4A8195E325ADB92600F7DDA1 /* Common */,
				4AE97DB524572E4A00452814 /* LaunchScreen.storyboard */,
				7439031325E0008D00BB3B81 /* Localizable.strings */,
				4A8195F325ADB96200F7DDA1 /* Prototype */,
				7408E6C8267797DC00D7FAEA /* Resources */,
				740D367C266A18C80058744D /* Settings */,
				4A8195DB25ADB8AD00F7DDA1 /* VaultList */,
				4AA22C08261CA71300A17486 /* WebDAV */,
			);
			path = Cryptomator;
			sourceTree = "<group>";
		};
		4AE97DC024572E4A00452814 /* CryptomatorTests */ = {
			isa = PBXGroup;
			children = (
				4AE97DC324572E4A00452814 /* Info.plist */,
				4AFCE56925BAEE890069C4FC /* AccountListViewModelTests.swift */,
				4AF91CEA25A7306E00ACF01E /* DatabaseManagerTests.swift */,
				4AF91CF325A8BB0D00ACF01E /* VaultListViewModelTests.swift */,
			);
			path = CryptomatorTests;
			sourceTree = "<group>";
		};
		4AEBE8C326540D3A0031487F /* Middleware */ = {
			isa = PBXGroup;
			children = (
				4AB1C326265CEA0E00DC7A49 /* CreatingOrDeletingItemPathLockHandler.swift */,
				4AEBE8C626540EBF0031487F /* MovingItemPathLockHandler.swift */,
				4A8F1497266A299E00ADBCE4 /* OnlineItemNameCollisionHandler.swift */,
				4AB1C328265CED6600DC7A49 /* ReadingItemPathLockHandler.swift */,
				4AEBE8C12653FAD40031487F /* WorkflowMiddleware.swift */,
				4A511D4A2660FDC7000A0E01 /* TaskExecutor */,
			);
			path = Middleware;
			sourceTree = "<group>";
		};
		4AF69E2924ACCED000A7174C /* DB */ = {
			isa = PBXGroup;
			children = (
				4A4A3863253F2B1900EE3828 /* CachedFileManagerTests.swift */,
				4ABC08D6250D1EB600E3CEDC /* DeletionTaskManagerTests.swift */,
				4A2245DB24A5E1C600DBA437 /* MetadataManagerTests.swift */,
				4A717CD824C835740048E08F /* ReparentTaskManagerTests.swift */,
				4A2F373624B47DB800460FD3 /* UploadTaskManagerTests.swift */,
			);
			path = DB;
			sourceTree = "<group>";
		};
		740375D82587AE7B0023FF53 /* CryptomatorFileProvider */ = {
			isa = PBXGroup;
			children = (
				740375F92587AEB50023FF53 /* CryptomatorFileProvider.h */,
				740375FA2587AEB50023FF53 /* CloudPath+NameCollision.swift */,
				4A511D582664F290000A0E01 /* DeleteItemHelper.swift */,
				4A8F149D266A2A8200ADBCE4 /* FileProviderAdapter.swift */,
				740375F12587AEB40023FF53 /* FileProviderAdapterError.swift */,
				4A2482322670D6FB002D9F59 /* FileProviderAdapterManager.swift */,
				740375F32587AEB50023FF53 /* FileProviderItem.swift */,
				740375FC2587AEB50023FF53 /* FileProviderItemList.swift */,
				740375FB2587AEB50023FF53 /* FileProviderNetworkTask.swift */,
				740375F02587AEB40023FF53 /* FileProviderNotificator.swift */,
				740375F42587AEB50023FF53 /* ItemStatus.swift */,
				4ADD233F26737CD400374E4E /* RootFileProviderItem.swift */,
				740375F52587AEB50023FF53 /* URL+NameCollisionExtension.swift */,
				4AE0D8D82653D8F200DF5D22 /* CloudTask */,
				740376022587AEB60023FF53 /* DB */,
				740375FD2587AEB60023FF53 /* Locks */,
				4AEBE8C326540D3A0031487F /* Middleware */,
				4A511D4F26610000000A0E01 /* Workflow */,
			);
			path = CryptomatorFileProvider;
			sourceTree = "<group>";
		};
		740375FD2587AEB60023FF53 /* Locks */ = {
			isa = PBXGroup;
			children = (
				740375FF2587AEB60023FF53 /* FileSystemLock.swift */,
				740376012587AEB60023FF53 /* LockManager.swift */,
				740376002587AEB60023FF53 /* LockNode.swift */,
				740375FE2587AEB60023FF53 /* RWLock.swift */,
			);
			path = Locks;
			sourceTree = "<group>";
		};
		740376022587AEB60023FF53 /* DB */ = {
			isa = PBXGroup;
			children = (
				740376092587AEB70023FF53 /* CachedFileDBManager.swift */,
				7403760D2587AEB70023FF53 /* DatabaseHelper.swift */,
				4A2482342671110A002D9F59 /* DBManagerError.swift */,
				740376082587AEB70023FF53 /* DeletionTaskDBManager.swift */,
				4A511D5E26668E68000A0E01 /* DeletionTaskRecord.swift */,
				740376032587AEB60023FF53 /* ItemMetadata.swift */,
				7403760B2587AEB70023FF53 /* ItemMetadataDBManager.swift */,
				4ADD233B267219E200374E4E /* LocalCachedFileInfo.swift */,
				740376072587AEB60023FF53 /* ReparentTaskDBManager.swift */,
				4A511D5C26668E47000A0E01 /* ReparentTaskRecord.swift */,
				740376052587AEB60023FF53 /* UploadTaskDBManager.swift */,
				4A511D5A26668E0C000A0E01 /* UploadTaskRecord.swift */,
			);
			path = DB;
			sourceTree = "<group>";
		};
		7408E6BD2677835C00D7FAEA /* LocalWeb */ = {
			isa = PBXGroup;
			children = (
				7408E6BE267783F100D7FAEA /* LocalWebViewController.swift */,
				7408E6C026778C7A00D7FAEA /* LocalWebViewModel.swift */,
			);
			path = LocalWeb;
			sourceTree = "<group>";
		};
		7408E6C8267797DC00D7FAEA /* Resources */ = {
			isa = PBXGroup;
			children = (
				7408E6C6267797B700D7FAEA /* style.css */,
				7408E6C42677954000D7FAEA /* about.html */,
				7408E6C92677985800D7FAEA /* jquery-3.6.0.slim.min.js */,
			);
			path = Resources;
			sourceTree = "<group>";
		};
		7408E6CB26779BC200D7FAEA /* About */ = {
			isa = PBXGroup;
			children = (
				7408E6C226778D9B00D7FAEA /* AboutCoordinator.swift */,
				7408E6CC26779BCC00D7FAEA /* AboutViewModel.swift */,
			);
			path = About;
			sourceTree = "<group>";
		};
		740D367C266A18C80058744D /* Settings */ = {
			isa = PBXGroup;
			children = (
				740D3683266A1B180058744D /* SettingsCoordinator.swift */,
				740D367D266A18DF0058744D /* SettingsViewController.swift */,
				740D3681266A19150058744D /* SettingsViewModel.swift */,
				7408E6CB26779BC200D7FAEA /* About */,
			);
			path = Settings;
			sourceTree = "<group>";
		};
/* End PBXGroup section */

/* Begin PBXNativeTarget section */
		4A2245CF24A5E16300DBA437 /* CryptomatorFileProviderTests */ = {
			isa = PBXNativeTarget;
			buildConfigurationList = 4A2245D824A5E16300DBA437 /* Build configuration list for PBXNativeTarget "CryptomatorFileProviderTests" */;
			buildPhases = (
				4A2245CC24A5E16300DBA437 /* Sources */,
				4A2245CD24A5E16300DBA437 /* Frameworks */,
				4A2245CE24A5E16300DBA437 /* Resources */,
			);
			buildRules = (
			);
			dependencies = (
				740376282587AFF20023FF53 /* PBXTargetDependency */,
			);
			name = CryptomatorFileProviderTests;
			productName = CryptomatorFileProviderTests;
			productReference = 4A2245D024A5E16300DBA437 /* CryptomatorFileProviderTests.xctest */;
			productType = "com.apple.product-type.bundle.unit-test";
		};
		4A51E5FB261C9A7000CC8C9B /* CryptomatorCommonHostedTests */ = {
			isa = PBXNativeTarget;
			buildConfigurationList = 4A51E603261C9A7000CC8C9B /* Build configuration list for PBXNativeTarget "CryptomatorCommonHostedTests" */;
			buildPhases = (
				4A51E5F8261C9A7000CC8C9B /* Sources */,
				4A51E5F9261C9A7000CC8C9B /* Frameworks */,
				4A51E5FA261C9A7000CC8C9B /* Resources */,
			);
			buildRules = (
			);
			dependencies = (
				4A51E602261C9A7000CC8C9B /* PBXTargetDependency */,
			);
			name = CryptomatorCommonHostedTests;
			productName = CryptomatorCommonHostedTests;
			productReference = 4A51E5FC261C9A7000CC8C9B /* CryptomatorCommonHostedTests.xctest */;
			productType = "com.apple.product-type.bundle.unit-test";
		};
		4AA621D5249A6A8400A0BCBD /* FileProviderExtension */ = {
			isa = PBXNativeTarget;
			buildConfigurationList = 4AA621F5249A6A8400A0BCBD /* Build configuration list for PBXNativeTarget "FileProviderExtension" */;
			buildPhases = (
				4AA621D2249A6A8400A0BCBD /* Sources */,
				4AA621D3249A6A8400A0BCBD /* Frameworks */,
				4AA621D4249A6A8400A0BCBD /* Resources */,
				742595D82552EF5200A8A008 /* Set Build Number */,
			);
			buildRules = (
			);
			dependencies = (
				747F2EB72587B7780072FB30 /* PBXTargetDependency */,
			);
			name = FileProviderExtension;
			productName = "File Provider Extension";
			productReference = 4AA621D6249A6A8400A0BCBD /* FileProviderExtension.appex */;
			productType = "com.apple.product-type.app-extension";
		};
		4AA621E3249A6A8400A0BCBD /* FileProviderExtensionUI */ = {
			isa = PBXNativeTarget;
			buildConfigurationList = 4AA621F2249A6A8400A0BCBD /* Build configuration list for PBXNativeTarget "FileProviderExtensionUI" */;
			buildPhases = (
				4AA621E0249A6A8400A0BCBD /* Sources */,
				4AA621E1249A6A8400A0BCBD /* Frameworks */,
				4AA621E2249A6A8400A0BCBD /* Resources */,
				742595D92552EFCB00A8A008 /* Set Build Number */,
			);
			buildRules = (
			);
			dependencies = (
			);
			name = FileProviderExtensionUI;
			productName = "File Provider ExtensionUI";
			productReference = 4AA621E4249A6A8400A0BCBD /* FileProviderExtensionUI.appex */;
			productType = "com.apple.product-type.app-extension";
		};
		4AE97DA724572E4900452814 /* Cryptomator */ = {
			isa = PBXNativeTarget;
			buildConfigurationList = 4AE97DCF24572E4A00452814 /* Build configuration list for PBXNativeTarget "Cryptomator" */;
			buildPhases = (
				4AE97DA424572E4900452814 /* Sources */,
				4AE97DA524572E4900452814 /* Frameworks */,
				4AE97DA624572E4900452814 /* Resources */,
				4A965F342523978B002D7CBC /* Embed Frameworks */,
				4AEE469525263B2E0045DA9F /* Embed App Extensions */,
				4A41D25026428D2900B5D787 /* Add URL Schemes */,
				742595D72552EE0000A8A008 /* Set Build Number */,
			);
			buildRules = (
			);
			dependencies = (
				4AEE469125263B2E0045DA9F /* PBXTargetDependency */,
				4AEE469425263B2E0045DA9F /* PBXTargetDependency */,
			);
			name = Cryptomator;
			packageProductDependencies = (
				4A9172812619F17C003C4043 /* CryptomatorCommon */,
			);
			productName = Cryptomator;
			productReference = 4AE97DA824572E4900452814 /* Cryptomator.app */;
			productType = "com.apple.product-type.application";
		};
		4AE97DBC24572E4A00452814 /* CryptomatorTests */ = {
			isa = PBXNativeTarget;
			buildConfigurationList = 4AE97DD224572E4A00452814 /* Build configuration list for PBXNativeTarget "CryptomatorTests" */;
			buildPhases = (
				4AE97DB924572E4A00452814 /* Sources */,
				4AE97DBA24572E4A00452814 /* Frameworks */,
				4AE97DBB24572E4A00452814 /* Resources */,
			);
			buildRules = (
			);
			dependencies = (
				4AE97DBF24572E4A00452814 /* PBXTargetDependency */,
			);
			name = CryptomatorTests;
			productName = CryptomatorTests;
			productReference = 4AE97DBD24572E4A00452814 /* CryptomatorTests.xctest */;
			productType = "com.apple.product-type.bundle.unit-test";
		};
		740375D62587AE7A0023FF53 /* CryptomatorFileProvider */ = {
			isa = PBXNativeTarget;
			buildConfigurationList = 740375DB2587AE7B0023FF53 /* Build configuration list for PBXNativeTarget "CryptomatorFileProvider" */;
			buildPhases = (
				740375D32587AE7A0023FF53 /* Sources */,
				740375D42587AE7A0023FF53 /* Frameworks */,
				740375D52587AE7A0023FF53 /* CopyFiles */,
			);
			buildRules = (
			);
			dependencies = (
				4A9172722619F16C003C4043 /* PBXTargetDependency */,
			);
			name = CryptomatorFileProvider;
			packageProductDependencies = (
				4A91728A2619F1D0003C4043 /* CryptomatorCommonCore */,
			);
			productName = CryptomatorFileProvider;
			productReference = 740375D72587AE7A0023FF53 /* libCryptomatorFileProvider.a */;
			productType = "com.apple.product-type.library.static";
		};
/* End PBXNativeTarget section */

/* Begin PBXProject section */
		4A5E5B212453119100BD6298 /* Project object */ = {
			isa = PBXProject;
			attributes = {
				LastSwiftUpdateCheck = 1240;
				LastUpgradeCheck = 1250;
				ORGANIZATIONNAME = "Skymatic GmbH";
				TargetAttributes = {
					4A2245CF24A5E16300DBA437 = {
						CreatedOnToolsVersion = 11.5;
					};
					4A51E5FB261C9A7000CC8C9B = {
						CreatedOnToolsVersion = 12.4;
						TestTargetID = 4AE97DA724572E4900452814;
					};
					4AA621D5249A6A8400A0BCBD = {
						CreatedOnToolsVersion = 11.5;
						LastSwiftMigration = 1220;
					};
					4AA621E3249A6A8400A0BCBD = {
						CreatedOnToolsVersion = 11.5;
					};
					4AE97DA724572E4900452814 = {
						CreatedOnToolsVersion = 11.4.1;
					};
					4AE97DBC24572E4A00452814 = {
						CreatedOnToolsVersion = 11.4.1;
						TestTargetID = 4AE97DA724572E4900452814;
					};
					740375D62587AE7A0023FF53 = {
						CreatedOnToolsVersion = 12.2;
					};
				};
			};
			buildConfigurationList = 4A5E5B242453119100BD6298 /* Build configuration list for PBXProject "Cryptomator" */;
			compatibilityVersion = "Xcode 9.3";
			developmentRegion = en;
			hasScannedForEncodings = 0;
			knownRegions = (
				en,
				Base,
				de,
			);
			mainGroup = 4A5E5B202453119100BD6298;
			packageReferences = (
			);
			productRefGroup = 4A5E5B2A2453119100BD6298 /* Products */;
			projectDirPath = "";
			projectRoot = "";
			targets = (
				4AE97DA724572E4900452814 /* Cryptomator */,
				4AE97DBC24572E4A00452814 /* CryptomatorTests */,
				4A51E5FB261C9A7000CC8C9B /* CryptomatorCommonHostedTests */,
				4AA621D5249A6A8400A0BCBD /* FileProviderExtension */,
				4AA621E3249A6A8400A0BCBD /* FileProviderExtensionUI */,
				740375D62587AE7A0023FF53 /* CryptomatorFileProvider */,
				4A2245CF24A5E16300DBA437 /* CryptomatorFileProviderTests */,
			);
		};
/* End PBXProject section */

/* Begin PBXResourcesBuildPhase section */
		4A2245CE24A5E16300DBA437 /* Resources */ = {
			isa = PBXResourcesBuildPhase;
			buildActionMask = 2147483647;
			files = (
			);
			runOnlyForDeploymentPostprocessing = 0;
		};
		4A51E5FA261C9A7000CC8C9B /* Resources */ = {
			isa = PBXResourcesBuildPhase;
			buildActionMask = 2147483647;
			files = (
			);
			runOnlyForDeploymentPostprocessing = 0;
		};
		4AA621D4249A6A8400A0BCBD /* Resources */ = {
			isa = PBXResourcesBuildPhase;
			buildActionMask = 2147483647;
			files = (
			);
			runOnlyForDeploymentPostprocessing = 0;
		};
		4AA621E2249A6A8400A0BCBD /* Resources */ = {
			isa = PBXResourcesBuildPhase;
			buildActionMask = 2147483647;
			files = (
				4AA621EA249A6A8400A0BCBD /* MainInterface.storyboard in Resources */,
			);
			runOnlyForDeploymentPostprocessing = 0;
		};
		4AE97DA624572E4900452814 /* Resources */ = {
			isa = PBXResourcesBuildPhase;
			buildActionMask = 2147483647;
			files = (
				4AF91CC725A6437000ACF01E /* Colors.xcassets in Resources */,
				7408E6C7267797B700D7FAEA /* style.css in Resources */,
				7439031125E0008D00BB3B81 /* Localizable.strings in Resources */,
				746815472475605E00038679 /* LaunchScreen.storyboard in Resources */,
				7408E6C52677954000D7FAEA /* about.html in Resources */,
				7408E6CA2677985800D7FAEA /* jquery-3.6.0.slim.min.js in Resources */,
				746815462475605E00038679 /* Assets.xcassets in Resources */,
			);
			runOnlyForDeploymentPostprocessing = 0;
		};
		4AE97DBB24572E4A00452814 /* Resources */ = {
			isa = PBXResourcesBuildPhase;
			buildActionMask = 2147483647;
			files = (
			);
			runOnlyForDeploymentPostprocessing = 0;
		};
/* End PBXResourcesBuildPhase section */

/* Begin PBXShellScriptBuildPhase section */
		4A41D25026428D2900B5D787 /* Add URL Schemes */ = {
			isa = PBXShellScriptBuildPhase;
			buildActionMask = 2147483647;
			files = (
			);
			inputFileListPaths = (
			);
			inputPaths = (
				"$(TARGET_BUILD_DIR)/$(INFOPLIST_PATH)",
			);
			name = "Add URL Schemes";
			outputFileListPaths = (
			);
			outputPaths = (
			);
			runOnlyForDeploymentPostprocessing = 0;
			shellPath = /bin/sh;
			shellScript = "if [ -f ./.cloud-access-secrets.sh ]; then\n  source ./.cloud-access-secrets.sh\nelse\n  echo \"warning: .cloud-access-secrets.sh could not be found, please see README for instructions\"\nfi\n/usr/libexec/PlistBuddy -c \"Add :CFBundleURLTypes:0:CFBundleURLSchemes:0 string db-${DROPBOX_APP_KEY}\" \"${TARGET_BUILD_DIR}/${INFOPLIST_PATH}\"\n/usr/libexec/PlistBuddy -c \"Add :CFBundleURLTypes:0:CFBundleURLSchemes:1 string ${GOOGLE_DRIVE_REDIRECT_URL_SCHEME}\" \"${TARGET_BUILD_DIR}/${INFOPLIST_PATH}\"\n/usr/libexec/PlistBuddy -c \"Add :CFBundleURLTypes:0:CFBundleURLSchemes:2 string ${ONEDRIVE_REDIRECT_URI_SCHEME}\" \"${TARGET_BUILD_DIR}/${INFOPLIST_PATH}\"\necho \"Updated ${TARGET_BUILD_DIR}/${INFOPLIST_PATH} by adding URL schemes\"\n";
		};
		742595D72552EE0000A8A008 /* Set Build Number */ = {
			isa = PBXShellScriptBuildPhase;
			buildActionMask = 2147483647;
			files = (
			);
			inputFileListPaths = (
			);
			inputPaths = (
				"$(TARGET_BUILD_DIR)/$(INFOPLIST_PATH)",
			);
			name = "Set Build Number";
			outputFileListPaths = (
			);
			outputPaths = (
			);
			runOnlyForDeploymentPostprocessing = 0;
			shellPath = /bin/sh;
			shellScript = "git=`sh /etc/profile; which git`\nbranchName=`\"$git\" rev-parse --abbrev-ref HEAD`\nappBuild=`\"$git\" rev-list --count $branchName`\nif [ $CONFIGURATION = \"Debug\" ]; then\n/usr/libexec/PlistBuddy -c \"Set :CFBundleVersion $appBuild-$branchName\" \"${TARGET_BUILD_DIR}/${INFOPLIST_PATH}\"\nelse\n/usr/libexec/PlistBuddy -c \"Set :CFBundleVersion $appBuild\" \"${TARGET_BUILD_DIR}/${INFOPLIST_PATH}\"\nfi\necho \"Updated ${TARGET_BUILD_DIR}/${INFOPLIST_PATH} by setting build number\"\n";
		};
		742595D82552EF5200A8A008 /* Set Build Number */ = {
			isa = PBXShellScriptBuildPhase;
			buildActionMask = 2147483647;
			files = (
			);
			inputFileListPaths = (
			);
			inputPaths = (
				"$(TARGET_BUILD_DIR)/$(INFOPLIST_PATH)",
			);
			name = "Set Build Number";
			outputFileListPaths = (
			);
			outputPaths = (
			);
			runOnlyForDeploymentPostprocessing = 0;
			shellPath = /bin/sh;
			shellScript = "git=`sh /etc/profile; which git`\nbranchName=`\"$git\" rev-parse --abbrev-ref HEAD`\nappBuild=`\"$git\" rev-list --count $branchName`\nif [ $CONFIGURATION = \"Debug\" ]; then\n/usr/libexec/PlistBuddy -c \"Set :CFBundleVersion $appBuild-$branchName\" \"${TARGET_BUILD_DIR}/${INFOPLIST_PATH}\"\nelse\n/usr/libexec/PlistBuddy -c \"Set :CFBundleVersion $appBuild\" \"${TARGET_BUILD_DIR}/${INFOPLIST_PATH}\"\nfi\necho \"Updated ${TARGET_BUILD_DIR}/${INFOPLIST_PATH} by setting build number\"\n";
		};
		742595D92552EFCB00A8A008 /* Set Build Number */ = {
			isa = PBXShellScriptBuildPhase;
			buildActionMask = 2147483647;
			files = (
			);
			inputFileListPaths = (
			);
			inputPaths = (
				"$(TARGET_BUILD_DIR)/$(INFOPLIST_PATH)",
			);
			name = "Set Build Number";
			outputFileListPaths = (
			);
			outputPaths = (
			);
			runOnlyForDeploymentPostprocessing = 0;
			shellPath = /bin/sh;
			shellScript = "git=`sh /etc/profile; which git`\nbranchName=`\"$git\" rev-parse --abbrev-ref HEAD`\nappBuild=`\"$git\" rev-list --count $branchName`\nif [ $CONFIGURATION = \"Debug\" ]; then\n/usr/libexec/PlistBuddy -c \"Set :CFBundleVersion $appBuild-$branchName\" \"${TARGET_BUILD_DIR}/${INFOPLIST_PATH}\"\nelse\n/usr/libexec/PlistBuddy -c \"Set :CFBundleVersion $appBuild\" \"${TARGET_BUILD_DIR}/${INFOPLIST_PATH}\"\nfi\necho \"Updated ${TARGET_BUILD_DIR}/${INFOPLIST_PATH} by setting build number\"\n";
		};
/* End PBXShellScriptBuildPhase section */

/* Begin PBXSourcesBuildPhase section */
		4A2245CC24A5E16300DBA437 /* Sources */ = {
			isa = PBXSourcesBuildPhase;
			buildActionMask = 2147483647;
			files = (
				4A8F149A266A29C900ADBCE4 /* WorkflowMiddlewareMock.swift in Sources */,
				4A797F9824AC9A1B007DDBE1 /* CloudProviderMockTests.swift in Sources */,
				4AB1C33C265E9DBC00DC7A49 /* CloudTaskExecutorTestCase.swift in Sources */,
				4A248229266E2DD6002D9F59 /* FileProviderAdapterCreateDirectoryTests.swift in Sources */,
				4A123EA824BEF5F0001D1CF7 /* CloudProviderPaginationMock.swift in Sources */,
				4A511D492660EE3F000A0E01 /* DeletionTaskExecutorTests.swift in Sources */,
				4A797F9624AC9936007DDBE1 /* CloudProviderMock.swift in Sources */,
				4A24822B266E362C002D9F59 /* FileProviderAdapterMoveItemTests.swift in Sources */,
				4A24822D266F85FD002D9F59 /* FileProviderAdapterDeleteItemTests.swift in Sources */,
				4A248231266FB799002D9F59 /* FileProviderAdapterStartProvidingItemTests.swift in Sources */,
				4A8F14A0266A2FD500ADBCE4 /* FileProviderAdapterGetItemTests.swift in Sources */,
				4A24822F266FACF1002D9F59 /* FileProviderAdapterEnumerateItemTests.swift in Sources */,
				4A4A3864253F2B1900EE3828 /* CachedFileManagerTests.swift in Sources */,
				4AFE6AA82514B65800A4A315 /* CloudPath+NameCollision.swift in Sources */,
				4A4F47F324B875070033328B /* URL+NameCollisionExtensionTests.swift in Sources */,
				4ABC08D7250D1EB600E3CEDC /* DeletionTaskManagerTests.swift in Sources */,
				4A511D45265EB13B000A0E01 /* ItemEnumerationTaskTests.swift in Sources */,
				4A2F373724B47DB800460FD3 /* UploadTaskManagerTests.swift in Sources */,
				4A248221266B8D37002D9F59 /* FileProviderAdapterImportDocumentTests.swift in Sources */,
				4A511D5326615439000A0E01 /* ReparentTaskExecutorTests.swift in Sources */,
				4A248227266E27C5002D9F59 /* FolderCreationTaskExecutorTests.swift in Sources */,
				4AB1C325265CE69700DC7A49 /* DownloadTaskExecutorTests.swift in Sources */,
				4A8F149C266A29E400ADBCE4 /* OnlineItemNameCollisionHandlerTests.swift in Sources */,
				4A8F14A2266A302A00ADBCE4 /* FileProviderAdapterTestCase.swift in Sources */,
				4A717CD924C835740048E08F /* ReparentTaskManagerTests.swift in Sources */,
				4AB1C33A265E9D8600DC7A49 /* UploadTaskExecutorTests.swift in Sources */,
				4A2245DC24A5E1C600DBA437 /* MetadataManagerTests.swift in Sources */,
				4A797F8F24AC6731007DDBE1 /* FileProviderItemTests.swift in Sources */,
			);
			runOnlyForDeploymentPostprocessing = 0;
		};
		4A51E5F8261C9A7000CC8C9B /* Sources */ = {
			isa = PBXSourcesBuildPhase;
			buildActionMask = 2147483647;
			files = (
				4A51E612261C9A8800CC8C9B /* VaultManagerKeychainTests.swift in Sources */,
				4A51E611261C9A8800CC8C9B /* WebDAVKeychainTests.swift in Sources */,
			);
			runOnlyForDeploymentPostprocessing = 0;
		};
		4AA621D2249A6A8400A0BCBD /* Sources */ = {
			isa = PBXSourcesBuildPhase;
			buildActionMask = 2147483647;
			files = (
				4AE7D79525826A0900C5E1D8 /* FileProviderValidationServiceSource.m in Sources */,
				4AA621D9249A6A8400A0BCBD /* FileProviderExtension.swift in Sources */,
				4AD0F61C24AF203F0026B765 /* FileProvider+Actions.swift in Sources */,
				4AA621DD249A6A8400A0BCBD /* FileProviderEnumerator.swift in Sources */,
			);
			runOnlyForDeploymentPostprocessing = 0;
		};
		4AA621E0249A6A8400A0BCBD /* Sources */ = {
			isa = PBXSourcesBuildPhase;
			buildActionMask = 2147483647;
			files = (
				4AA621E7249A6A8400A0BCBD /* DocumentActionViewController.swift in Sources */,
			);
			runOnlyForDeploymentPostprocessing = 0;
		};
		4AE97DA424572E4900452814 /* Sources */ = {
			isa = PBXSourcesBuildPhase;
			buildActionMask = 2147483647;
			files = (
				4AE97DAF24572E4900452814 /* ViewController.swift in Sources */,
				4A9D124F261F071F00A670E2 /* WebDAVAuthenticator+VC.swift in Sources */,
				4A0C07E225AC80C100B83211 /* UIView+Preview.swift in Sources */,
				4A03257825A36A6900E63D7A /* VaultListViewController.swift in Sources */,
				4A447DB325BEF68100D9520D /* CloudChoosing.swift in Sources */,
				4A7B97C225B6F7200044B7FB /* AccountListViewController.swift in Sources */,
				4A66F57925C47BB2001BE15E /* TextFieldCell.swift in Sources */,
				4ADD2342267383BE00374E4E /* AddVaultSuccessViewModel.swift in Sources */,
				4AF91CD925A722A600ACF01E /* VaultInfo.swift in Sources */,
				740D3682266A19150058744D /* SettingsViewModel.swift in Sources */,
				4AAA0718255992DC0085AA4E /* FolderBrowserViewController.swift in Sources */,
				4A7B97D325B6F7520044B7FB /* AccountListViewModel.swift in Sources */,
				4A7BC0F125ADFAD600F007B3 /* AddVaultCoordinator.swift in Sources */,
				4AA22C1E261CA94700A17486 /* UsernameFieldCell.swift in Sources */,
				7408E6BF267783F100D7FAEA /* LocalWebViewController.swift in Sources */,
				4A447E4D25BF1E8B00D9520D /* FileCell.swift in Sources */,
				4A2FD04425B1C3BB008565C8 /* EmptyListMessage.swift in Sources */,
				4A66F58B25C489C7001BE15E /* OpenExistingVaultPasswordViewModel.swift in Sources */,
				4A03258125A36B7D00E63D7A /* UIViewController+Preview.swift in Sources */,
				4A7BC0E025ADF12D00F007B3 /* AddVaultViewController.swift in Sources */,
				4AAA073F255B009E0085AA4E /* ExistingVaultInstallerViewModel.swift in Sources */,
				4AFCE4CB25B8419D0069C4FC /* FolderChoosing.swift in Sources */,
				4A66F58225C487C9001BE15E /* PasswordFieldCell.swift in Sources */,
				74FC576125ADED030003ED27 /* VaultCell.swift in Sources */,
				4AFCE53A25B9D6A60069C4FC /* CloudAuthenticator.swift in Sources */,
				4A9D1247261E227600A670E2 /* WebDAVAuthenticationCoordinator.swift in Sources */,
				4AE97DAB24572E4900452814 /* AppDelegate.swift in Sources */,
				4AA22C16261CA8D800A17486 /* URLFieldCell.swift in Sources */,
				4A2FD07925B5D98B008565C8 /* CloudCell.swift in Sources */,
				4AAA072B25599B280085AA4E /* FolderBrowserViewModel.swift in Sources */,
				4A447DBC25BF003400D9520D /* ChooseCloudViewModel.swift in Sources */,
				740D3684266A1B180058744D /* SettingsCoordinator.swift in Sources */,
				7408E6C326778D9B00D7FAEA /* AboutCoordinator.swift in Sources */,
				4AFCE4D425B842830069C4FC /* AccountListing.swift in Sources */,
				4AA8615125C1DB5E002A59F5 /* OpenExistingVaultPasswordViewController.swift in Sources */,
				4A8AAA2425658D5B00F5091E /* GoogleDriveAccountOverviewViewController.swift in Sources */,
				4AFCE4DD25B8514F0069C4FC /* EditableTableViewHeader.swift in Sources */,
				4A2FD07025B5D5FB008565C8 /* ChooseCloudViewController.swift in Sources */,
				4AF91D0D25A8D5EF00ACF01E /* ListViewModel.swift in Sources */,
				4A8D060525C82F1F0082C5F7 /* AddVaultSuccesing.swift in Sources */,
				740D367E266A18DF0058744D /* SettingsViewController.swift in Sources */,
				4AFCE51625B880C90069C4FC /* AccountCell.swift in Sources */,
				4A8D061C25C84C450082C5F7 /* SingleSectionHeaderTableViewController.swift in Sources */,
				4A447E2425BF0E3A00D9520D /* ChooseFolderViewModel.swift in Sources */,
				4AA22BFB261CA69F00A17486 /* WebDAVAuthenticationViewController.swift in Sources */,
				4A9D123F261E1DD400A670E2 /* WebDAVAuthenticating.swift in Sources */,
				4AAA0737255AFFC20085AA4E /* ExistingVaultInstallViewController.swift in Sources */,
				4A03255525A3685500E63D7A /* Coordinator.swift in Sources */,
				4A8D05D625C5CBE10082C5F7 /* AddVaultSuccessViewController.swift in Sources */,
				4A0C07EB25AC832900B83211 /* VaultListPosition.swift in Sources */,
				4A2FD08225B5E2BA008565C8 /* VaultInstallationCoordinator.swift in Sources */,
				4A8D05DF25C5CD210082C5F7 /* ButtonCell.swift in Sources */,
				7408E6CD26779BCC00D7FAEA /* AboutViewModel.swift in Sources */,
				4A8AAA1825658C3C00F5091E /* GoogleDriveStartViewController.swift in Sources */,
				4AF91CD025A71C5800ACF01E /* UIImage+CloudProviderType.swift in Sources */,
				4AF91CBE25A63FD600ACF01E /* VaultListViewModel.swift in Sources */,
				4A03255E25A368BF00E63D7A /* MainCoordinator.swift in Sources */,
				4AFCE4FF25B871500069C4FC /* AccountCellContent.swift in Sources */,
				4A2FD08B25B5E437008565C8 /* OpenExistingVaultCoordinator.swift in Sources */,
				7469AD9A266E26B0000DCD45 /* URL+Zip.swift in Sources */,
				4A7B97DC25B6F80A0044B7FB /* AccountInfo.swift in Sources */,
				4AA8614825C1C670002A59F5 /* OpenExistingVaultChooseFolderViewController.swift in Sources */,
				4A447E5625BF1F6A00D9520D /* CloudItemCell.swift in Sources */,
				4A8AAA112565892A00F5091E /* GoogleDriveLoginViewController.swift in Sources */,
				4AA8613725C19D4F002A59F5 /* DetectedMasterkeyViewModel.swift in Sources */,
				4A9D3E7B2526494A000811B6 /* DropboxLoginViewController.swift in Sources */,
				4A7B97E525B6F86E0044B7FB /* AccountListPosition.swift in Sources */,
				4A447E3D25BF1AD400D9520D /* FolderCell.swift in Sources */,
				4A447E1B25BF0DE300D9520D /* ChooseFolderViewController.swift in Sources */,
				4AF91CE225A7234500ACF01E /* DatabaseManager.swift in Sources */,
				4AFCE51F25B89CD80069C4FC /* CloudProviderType+Localization.swift in Sources */,
				4A447E0425BF0B0F00D9520D /* SingleSectionTableViewController.swift in Sources */,
				4A9D1237261DAC5D00A670E2 /* WebDAVAuthenticationViewModel.swift in Sources */,
<<<<<<< HEAD
				4A753DB92678A226005F79C1 /* OpenExistingLegacyVaultPasswordViewModel.swift in Sources */,
=======
				7408E6C126778C7A00D7FAEA /* LocalWebViewModel.swift in Sources */,
>>>>>>> 703dd0ab
			);
			runOnlyForDeploymentPostprocessing = 0;
		};
		4AE97DB924572E4A00452814 /* Sources */ = {
			isa = PBXSourcesBuildPhase;
			buildActionMask = 2147483647;
			files = (
				4AF91CF425A8BB0D00ACF01E /* VaultListViewModelTests.swift in Sources */,
				4AF91CEB25A7306E00ACF01E /* DatabaseManagerTests.swift in Sources */,
				4AFCE56A25BAEE890069C4FC /* AccountListViewModelTests.swift in Sources */,
			);
			runOnlyForDeploymentPostprocessing = 0;
		};
		740375D32587AE7A0023FF53 /* Sources */ = {
			isa = PBXSourcesBuildPhase;
			buildActionMask = 2147483647;
			files = (
				4A8F1498266A299E00ADBCE4 /* OnlineItemNameCollisionHandler.swift in Sources */,
				4AEBE8C22653FAD40031487F /* WorkflowMiddleware.swift in Sources */,
				747F2F3A2587BC4B0072FB30 /* LockManager.swift in Sources */,
				4ADD233C267219E200374E4E /* LocalCachedFileInfo.swift in Sources */,
				747F2F3B2587BC4B0072FB30 /* FileSystemLock.swift in Sources */,
				4A511D592664F290000A0E01 /* DeleteItemHelper.swift in Sources */,
				747F2F3C2587BC4B0072FB30 /* RWLock.swift in Sources */,
				747F2F3D2587BC4B0072FB30 /* LockNode.swift in Sources */,
				4A2482332670D6FB002D9F59 /* FileProviderAdapterManager.swift in Sources */,
				747F2F1F2587BC250072FB30 /* FileProviderNotificator.swift in Sources */,
				4AB1C327265CEA0E00DC7A49 /* CreatingOrDeletingItemPathLockHandler.swift in Sources */,
				747F2F202587BC250072FB30 /* URL+NameCollisionExtension.swift in Sources */,
				747F2F212587BC250072FB30 /* CloudPath+NameCollision.swift in Sources */,
				4A511D512661000F000A0E01 /* WorkflowFactory.swift in Sources */,
				747F2F222587BC250072FB30 /* ItemMetadata.swift in Sources */,
				4AE0D8DE2653F18900DF5D22 /* DeletionTaskExecutor.swift in Sources */,
				4AE0D8DA2653D90C00DF5D22 /* ItemEnumerationTaskExecutor.swift in Sources */,
				4ADD234026737CD400374E4E /* RootFileProviderItem.swift in Sources */,
				747F2F232587BC250072FB30 /* ItemMetadataDBManager.swift in Sources */,
				4A511D47265FEFBE000A0E01 /* DownloadTask.swift in Sources */,
				4AE0D8DC2653DF1300DF5D22 /* DownloadTaskExecutor.swift in Sources */,
				747F2F242587BC250072FB30 /* CachedFileDBManager.swift in Sources */,
				4A511D4C2660FEFE000A0E01 /* Workflow.swift in Sources */,
				4AEBE8C726540EBF0031487F /* MovingItemPathLockHandler.swift in Sources */,
				747F2F252587BC250072FB30 /* UploadTaskDBManager.swift in Sources */,
				747F2F262587BC250072FB30 /* UploadTask.swift in Sources */,
				4ADD233E2672376500374E4E /* WorkflowConstraint.swift in Sources */,
				4A511D572662924C000A0E01 /* ItemEnumerationTask.swift in Sources */,
				4A511D5D26668E47000A0E01 /* ReparentTaskRecord.swift in Sources */,
				747F2F272587BC250072FB30 /* ReparentTask.swift in Sources */,
				747F2F282587BC250072FB30 /* ReparentTaskDBManager.swift in Sources */,
				4A511D4E2660FF9E000A0E01 /* WorkflowScheduler.swift in Sources */,
				4A2482352671110A002D9F59 /* DBManagerError.swift in Sources */,
				4A511D5B26668E0C000A0E01 /* UploadTaskRecord.swift in Sources */,
				4A511D5F26668E68000A0E01 /* DeletionTaskRecord.swift in Sources */,
				4A248223266E266E002D9F59 /* FolderCreationTask.swift in Sources */,
				747F2F2A2587BC250072FB30 /* DatabaseHelper.swift in Sources */,
				4AEBE8BE2653F4280031487F /* UploadTaskExecutor.swift in Sources */,
				4AE0D8D72653D5D500DF5D22 /* CloudTask.swift in Sources */,
				747F2F2B2587BC260072FB30 /* DeletionTask.swift in Sources */,
				4AB1C329265CED6600DC7A49 /* ReadingItemPathLockHandler.swift in Sources */,
				4AEBE8BC2653F2FD0031487F /* ReparentTaskExecutor.swift in Sources */,
				747F2F2C2587BC260072FB30 /* DeletionTaskDBManager.swift in Sources */,
				747F2F2D2587BC260072FB30 /* FileProviderItemList.swift in Sources */,
				747F2F2E2587BC260072FB30 /* FileProviderItem.swift in Sources */,
				4A8F149E266A2A8200ADBCE4 /* FileProviderAdapter.swift in Sources */,
				4A248225266E26D7002D9F59 /* FolderCreationTaskExecutor.swift in Sources */,
				747F2F2F2587BC260072FB30 /* FileProviderAdapterError.swift in Sources */,
				747F2F302587BC260072FB30 /* ItemStatus.swift in Sources */,
				747F2F312587BC260072FB30 /* FileProviderNetworkTask.swift in Sources */,
			);
			runOnlyForDeploymentPostprocessing = 0;
		};
/* End PBXSourcesBuildPhase section */

/* Begin PBXTargetDependency section */
		4A51E602261C9A7000CC8C9B /* PBXTargetDependency */ = {
			isa = PBXTargetDependency;
			target = 4AE97DA724572E4900452814 /* Cryptomator */;
			targetProxy = 4A51E601261C9A7000CC8C9B /* PBXContainerItemProxy */;
		};
		4A9172722619F16C003C4043 /* PBXTargetDependency */ = {
			isa = PBXTargetDependency;
			productRef = 4A9172712619F16C003C4043 /* CryptomatorCommonCore */;
		};
		4AE97DBF24572E4A00452814 /* PBXTargetDependency */ = {
			isa = PBXTargetDependency;
			target = 4AE97DA724572E4900452814 /* Cryptomator */;
			targetProxy = 4AE97DBE24572E4A00452814 /* PBXContainerItemProxy */;
		};
		4AEE469125263B2E0045DA9F /* PBXTargetDependency */ = {
			isa = PBXTargetDependency;
			target = 4AA621D5249A6A8400A0BCBD /* FileProviderExtension */;
			targetProxy = 4AEE469025263B2E0045DA9F /* PBXContainerItemProxy */;
		};
		4AEE469425263B2E0045DA9F /* PBXTargetDependency */ = {
			isa = PBXTargetDependency;
			target = 4AA621E3249A6A8400A0BCBD /* FileProviderExtensionUI */;
			targetProxy = 4AEE469325263B2E0045DA9F /* PBXContainerItemProxy */;
		};
		740376282587AFF20023FF53 /* PBXTargetDependency */ = {
			isa = PBXTargetDependency;
			target = 740375D62587AE7A0023FF53 /* CryptomatorFileProvider */;
			targetProxy = 740376272587AFF20023FF53 /* PBXContainerItemProxy */;
		};
		747F2EB72587B7780072FB30 /* PBXTargetDependency */ = {
			isa = PBXTargetDependency;
			target = 740375D62587AE7A0023FF53 /* CryptomatorFileProvider */;
			targetProxy = 747F2EB62587B7780072FB30 /* PBXContainerItemProxy */;
		};
/* End PBXTargetDependency section */

/* Begin PBXVariantGroup section */
		4AA621E8249A6A8400A0BCBD /* MainInterface.storyboard */ = {
			isa = PBXVariantGroup;
			children = (
				4AA621E9249A6A8400A0BCBD /* Base */,
			);
			name = MainInterface.storyboard;
			sourceTree = "<group>";
		};
		4AE97DB524572E4A00452814 /* LaunchScreen.storyboard */ = {
			isa = PBXVariantGroup;
			children = (
				4AE97DB624572E4A00452814 /* Base */,
			);
			name = LaunchScreen.storyboard;
			sourceTree = "<group>";
		};
		7439031325E0008D00BB3B81 /* Localizable.strings */ = {
			isa = PBXVariantGroup;
			children = (
				7439031225E0008D00BB3B81 /* en */,
				7439031B25E0009D00BB3B81 /* de */,
			);
			name = Localizable.strings;
			sourceTree = "<group>";
		};
/* End PBXVariantGroup section */

/* Begin XCBuildConfiguration section */
		4A2245D924A5E16300DBA437 /* Debug */ = {
			isa = XCBuildConfiguration;
			buildSettings = {
				CODE_SIGN_STYLE = Automatic;
				DEVELOPMENT_TEAM = YZQJQUHA3L;
				INFOPLIST_FILE = CryptomatorFileProviderTests/Info.plist;
				LD_RUNPATH_SEARCH_PATHS = (
					"$(inherited)",
					"@executable_path/Frameworks",
					"@loader_path/Frameworks",
				);
				PRODUCT_BUNDLE_IDENTIFIER = "org.cryptomator.ios.fileprovider-tests";
				PRODUCT_NAME = "$(TARGET_NAME)";
				SWIFT_VERSION = 5.0;
				TARGETED_DEVICE_FAMILY = "1,2";
			};
			name = Debug;
		};
		4A2245DA24A5E16300DBA437 /* Release */ = {
			isa = XCBuildConfiguration;
			buildSettings = {
				CODE_SIGN_STYLE = Automatic;
				DEVELOPMENT_TEAM = YZQJQUHA3L;
				INFOPLIST_FILE = CryptomatorFileProviderTests/Info.plist;
				LD_RUNPATH_SEARCH_PATHS = (
					"$(inherited)",
					"@executable_path/Frameworks",
					"@loader_path/Frameworks",
				);
				PRODUCT_BUNDLE_IDENTIFIER = "org.cryptomator.ios.fileprovider-tests";
				PRODUCT_NAME = "$(TARGET_NAME)";
				SWIFT_VERSION = 5.0;
				TARGETED_DEVICE_FAMILY = "1,2";
			};
			name = Release;
		};
		4A51E604261C9A7000CC8C9B /* Debug */ = {
			isa = XCBuildConfiguration;
			buildSettings = {
				BUNDLE_LOADER = "$(TEST_HOST)";
				CODE_SIGN_STYLE = Automatic;
				DEVELOPMENT_TEAM = YZQJQUHA3L;
				INFOPLIST_FILE = CryptomatorCommonHostedTests/Info.plist;
				LD_RUNPATH_SEARCH_PATHS = (
					"$(inherited)",
					"@executable_path/Frameworks",
					"@loader_path/Frameworks",
				);
				PRODUCT_BUNDLE_IDENTIFIER = "org.cryptomator.ios.common-hostedtests";
				PRODUCT_NAME = "$(TARGET_NAME)";
				SWIFT_VERSION = 5.0;
				TARGETED_DEVICE_FAMILY = "1,2";
				TEST_HOST = "$(BUILT_PRODUCTS_DIR)/Cryptomator.app/Cryptomator";
			};
			name = Debug;
		};
		4A51E605261C9A7000CC8C9B /* Release */ = {
			isa = XCBuildConfiguration;
			buildSettings = {
				BUNDLE_LOADER = "$(TEST_HOST)";
				CODE_SIGN_STYLE = Automatic;
				DEVELOPMENT_TEAM = YZQJQUHA3L;
				INFOPLIST_FILE = CryptomatorCommonHostedTests/Info.plist;
				LD_RUNPATH_SEARCH_PATHS = (
					"$(inherited)",
					"@executable_path/Frameworks",
					"@loader_path/Frameworks",
				);
				PRODUCT_BUNDLE_IDENTIFIER = "org.cryptomator.ios.common-hostedtests";
				PRODUCT_NAME = "$(TARGET_NAME)";
				SWIFT_VERSION = 5.0;
				TARGETED_DEVICE_FAMILY = "1,2";
				TEST_HOST = "$(BUILT_PRODUCTS_DIR)/Cryptomator.app/Cryptomator";
			};
			name = Release;
		};
		4A5E5B512453119200BD6298 /* Debug */ = {
			isa = XCBuildConfiguration;
			buildSettings = {
				ALWAYS_SEARCH_USER_PATHS = NO;
				CLANG_ANALYZER_LOCALIZABILITY_NONLOCALIZED = YES;
				CLANG_ANALYZER_NONNULL = YES;
				CLANG_ANALYZER_NUMBER_OBJECT_CONVERSION = YES_AGGRESSIVE;
				CLANG_CXX_LANGUAGE_STANDARD = "gnu++14";
				CLANG_CXX_LIBRARY = "libc++";
				CLANG_ENABLE_MODULES = YES;
				CLANG_ENABLE_OBJC_ARC = YES;
				CLANG_ENABLE_OBJC_WEAK = YES;
				CLANG_WARN_BLOCK_CAPTURE_AUTORELEASING = YES;
				CLANG_WARN_BOOL_CONVERSION = YES;
				CLANG_WARN_COMMA = YES;
				CLANG_WARN_CONSTANT_CONVERSION = YES;
				CLANG_WARN_DEPRECATED_OBJC_IMPLEMENTATIONS = YES;
				CLANG_WARN_DIRECT_OBJC_ISA_USAGE = YES_ERROR;
				CLANG_WARN_DOCUMENTATION_COMMENTS = YES;
				CLANG_WARN_EMPTY_BODY = YES;
				CLANG_WARN_ENUM_CONVERSION = YES;
				CLANG_WARN_INFINITE_RECURSION = YES;
				CLANG_WARN_INT_CONVERSION = YES;
				CLANG_WARN_NON_LITERAL_NULL_CONVERSION = YES;
				CLANG_WARN_OBJC_IMPLICIT_RETAIN_SELF = YES;
				CLANG_WARN_OBJC_LITERAL_CONVERSION = YES;
				CLANG_WARN_OBJC_ROOT_CLASS = YES_ERROR;
				CLANG_WARN_QUOTED_INCLUDE_IN_FRAMEWORK_HEADER = YES;
				CLANG_WARN_RANGE_LOOP_ANALYSIS = YES;
				CLANG_WARN_STRICT_PROTOTYPES = YES;
				CLANG_WARN_SUSPICIOUS_MOVE = YES;
				CLANG_WARN_UNGUARDED_AVAILABILITY = YES_AGGRESSIVE;
				CLANG_WARN_UNREACHABLE_CODE = YES;
				CLANG_WARN__DUPLICATE_METHOD_MATCH = YES;
				COPY_PHASE_STRIP = NO;
				DEBUG_INFORMATION_FORMAT = dwarf;
				ENABLE_STRICT_OBJC_MSGSEND = YES;
				ENABLE_TESTABILITY = YES;
				GCC_C_LANGUAGE_STANDARD = gnu11;
				GCC_DYNAMIC_NO_PIC = NO;
				GCC_NO_COMMON_BLOCKS = YES;
				GCC_OPTIMIZATION_LEVEL = 0;
				GCC_PREPROCESSOR_DEFINITIONS = (
					"SWIFT_PACKAGE=1",
					"DEBUG=1",
				);
				GCC_WARN_64_TO_32_BIT_CONVERSION = YES;
				GCC_WARN_ABOUT_RETURN_TYPE = YES_ERROR;
				GCC_WARN_UNDECLARED_SELECTOR = YES;
				GCC_WARN_UNINITIALIZED_AUTOS = YES_AGGRESSIVE;
				GCC_WARN_UNUSED_FUNCTION = YES;
				GCC_WARN_UNUSED_VARIABLE = YES;
				IPHONEOS_DEPLOYMENT_TARGET = 13.0;
				MTL_ENABLE_DEBUG_INFO = INCLUDE_SOURCE;
				MTL_FAST_MATH = YES;
				ONLY_ACTIVE_ARCH = YES;
				OTHER_SWIFT_FLAGS = "-Xfrontend -warn-long-expression-type-checking=200 -Xfrontend -warn-long-function-bodies=200";
				SDKROOT = iphoneos;
				SWIFT_ACTIVE_COMPILATION_CONDITIONS = DEBUG;
				SWIFT_OPTIMIZATION_LEVEL = "-Onone";
			};
			name = Debug;
		};
		4A5E5B522453119200BD6298 /* Release */ = {
			isa = XCBuildConfiguration;
			buildSettings = {
				ALWAYS_SEARCH_USER_PATHS = NO;
				CLANG_ANALYZER_LOCALIZABILITY_NONLOCALIZED = YES;
				CLANG_ANALYZER_NONNULL = YES;
				CLANG_ANALYZER_NUMBER_OBJECT_CONVERSION = YES_AGGRESSIVE;
				CLANG_CXX_LANGUAGE_STANDARD = "gnu++14";
				CLANG_CXX_LIBRARY = "libc++";
				CLANG_ENABLE_MODULES = YES;
				CLANG_ENABLE_OBJC_ARC = YES;
				CLANG_ENABLE_OBJC_WEAK = YES;
				CLANG_WARN_BLOCK_CAPTURE_AUTORELEASING = YES;
				CLANG_WARN_BOOL_CONVERSION = YES;
				CLANG_WARN_COMMA = YES;
				CLANG_WARN_CONSTANT_CONVERSION = YES;
				CLANG_WARN_DEPRECATED_OBJC_IMPLEMENTATIONS = YES;
				CLANG_WARN_DIRECT_OBJC_ISA_USAGE = YES_ERROR;
				CLANG_WARN_DOCUMENTATION_COMMENTS = YES;
				CLANG_WARN_EMPTY_BODY = YES;
				CLANG_WARN_ENUM_CONVERSION = YES;
				CLANG_WARN_INFINITE_RECURSION = YES;
				CLANG_WARN_INT_CONVERSION = YES;
				CLANG_WARN_NON_LITERAL_NULL_CONVERSION = YES;
				CLANG_WARN_OBJC_IMPLICIT_RETAIN_SELF = YES;
				CLANG_WARN_OBJC_LITERAL_CONVERSION = YES;
				CLANG_WARN_OBJC_ROOT_CLASS = YES_ERROR;
				CLANG_WARN_QUOTED_INCLUDE_IN_FRAMEWORK_HEADER = YES;
				CLANG_WARN_RANGE_LOOP_ANALYSIS = YES;
				CLANG_WARN_STRICT_PROTOTYPES = YES;
				CLANG_WARN_SUSPICIOUS_MOVE = YES;
				CLANG_WARN_UNGUARDED_AVAILABILITY = YES_AGGRESSIVE;
				CLANG_WARN_UNREACHABLE_CODE = YES;
				CLANG_WARN__DUPLICATE_METHOD_MATCH = YES;
				COPY_PHASE_STRIP = NO;
				DEBUG_INFORMATION_FORMAT = "dwarf-with-dsym";
				ENABLE_NS_ASSERTIONS = NO;
				ENABLE_STRICT_OBJC_MSGSEND = YES;
				GCC_C_LANGUAGE_STANDARD = gnu11;
				GCC_NO_COMMON_BLOCKS = YES;
				GCC_PREPROCESSOR_DEFINITIONS = "SWIFT_PACKAGE=1";
				GCC_WARN_64_TO_32_BIT_CONVERSION = YES;
				GCC_WARN_ABOUT_RETURN_TYPE = YES_ERROR;
				GCC_WARN_UNDECLARED_SELECTOR = YES;
				GCC_WARN_UNINITIALIZED_AUTOS = YES_AGGRESSIVE;
				GCC_WARN_UNUSED_FUNCTION = YES;
				GCC_WARN_UNUSED_VARIABLE = YES;
				IPHONEOS_DEPLOYMENT_TARGET = 13.0;
				MTL_ENABLE_DEBUG_INFO = NO;
				MTL_FAST_MATH = YES;
				OTHER_SWIFT_FLAGS = "-Xfrontend -warn-long-expression-type-checking=200 -Xfrontend -warn-long-function-bodies=200";
				SDKROOT = iphoneos;
				SWIFT_COMPILATION_MODE = wholemodule;
				SWIFT_OPTIMIZATION_LEVEL = "-O";
				VALIDATE_PRODUCT = YES;
			};
			name = Release;
		};
		4AA621F3249A6A8400A0BCBD /* Debug */ = {
			isa = XCBuildConfiguration;
			buildSettings = {
				CODE_SIGN_ENTITLEMENTS = FileProviderExtensionUI/FileProviderExtensionUI.entitlements;
				CODE_SIGN_IDENTITY = "iPhone Developer";
				CODE_SIGN_STYLE = Manual;
				CURRENT_PROJECT_VERSION = AUTOMATIC;
				DEVELOPMENT_TEAM = YZQJQUHA3L;
				INFOPLIST_FILE = FileProviderExtensionUI/Info.plist;
				LD_RUNPATH_SEARCH_PATHS = (
					"$(inherited)",
					"@executable_path/Frameworks",
					"@executable_path/../../Frameworks",
				);
				MARKETING_VERSION = 2.0.0;
				PRODUCT_BUNDLE_IDENTIFIER = "org.cryptomator.ios.fileprovider-ui";
				PRODUCT_NAME = "$(TARGET_NAME)";
				PROVISIONING_PROFILE_SPECIFIER = "match Development org.cryptomator.ios.fileprovider-ui";
				SKIP_INSTALL = YES;
				SWIFT_VERSION = 5.0;
				TARGETED_DEVICE_FAMILY = "1,2";
			};
			name = Debug;
		};
		4AA621F4249A6A8400A0BCBD /* Release */ = {
			isa = XCBuildConfiguration;
			buildSettings = {
				CODE_SIGN_ENTITLEMENTS = FileProviderExtensionUI/FileProviderExtensionUI.entitlements;
				CODE_SIGN_IDENTITY = "iPhone Distribution";
				CODE_SIGN_STYLE = Manual;
				CURRENT_PROJECT_VERSION = AUTOMATIC;
				DEVELOPMENT_TEAM = YZQJQUHA3L;
				INFOPLIST_FILE = FileProviderExtensionUI/Info.plist;
				LD_RUNPATH_SEARCH_PATHS = (
					"$(inherited)",
					"@executable_path/Frameworks",
					"@executable_path/../../Frameworks",
				);
				MARKETING_VERSION = 2.0.0;
				PRODUCT_BUNDLE_IDENTIFIER = "org.cryptomator.ios.fileprovider-ui";
				PRODUCT_NAME = "$(TARGET_NAME)";
				PROVISIONING_PROFILE_SPECIFIER = "match AppStore org.cryptomator.ios.fileprovider-ui";
				SKIP_INSTALL = YES;
				SWIFT_VERSION = 5.0;
				TARGETED_DEVICE_FAMILY = "1,2";
			};
			name = Release;
		};
		4AA621F6249A6A8400A0BCBD /* Debug */ = {
			isa = XCBuildConfiguration;
			buildSettings = {
				CLANG_ENABLE_MODULES = YES;
				CODE_SIGN_ENTITLEMENTS = FileProviderExtension/FileProviderExtension.entitlements;
				CODE_SIGN_IDENTITY = "iPhone Developer";
				CODE_SIGN_STYLE = Manual;
				CURRENT_PROJECT_VERSION = AUTOMATIC;
				DEVELOPMENT_TEAM = YZQJQUHA3L;
				INFOPLIST_FILE = FileProviderExtension/Info.plist;
				LD_RUNPATH_SEARCH_PATHS = (
					"$(inherited)",
					"@executable_path/Frameworks",
					"@executable_path/../../Frameworks",
				);
				MARKETING_VERSION = 2.0.0;
				PRODUCT_BUNDLE_IDENTIFIER = org.cryptomator.ios.fileprovider;
				PRODUCT_NAME = "$(TARGET_NAME)";
				PROVISIONING_PROFILE_SPECIFIER = "match Development org.cryptomator.ios.fileprovider";
				SKIP_INSTALL = YES;
				SWIFT_OBJC_BRIDGING_HEADER = "FileProviderExtension/FileProviderExtension-Bridging-Header.h";
				SWIFT_OPTIMIZATION_LEVEL = "-Onone";
				SWIFT_VERSION = 5.0;
				TARGETED_DEVICE_FAMILY = "1,2";
			};
			name = Debug;
		};
		4AA621F7249A6A8400A0BCBD /* Release */ = {
			isa = XCBuildConfiguration;
			buildSettings = {
				CLANG_ENABLE_MODULES = YES;
				CODE_SIGN_ENTITLEMENTS = FileProviderExtension/FileProviderExtension.entitlements;
				CODE_SIGN_IDENTITY = "iPhone Distribution";
				CODE_SIGN_STYLE = Manual;
				CURRENT_PROJECT_VERSION = AUTOMATIC;
				DEVELOPMENT_TEAM = YZQJQUHA3L;
				INFOPLIST_FILE = FileProviderExtension/Info.plist;
				LD_RUNPATH_SEARCH_PATHS = (
					"$(inherited)",
					"@executable_path/Frameworks",
					"@executable_path/../../Frameworks",
				);
				MARKETING_VERSION = 2.0.0;
				PRODUCT_BUNDLE_IDENTIFIER = org.cryptomator.ios.fileprovider;
				PRODUCT_NAME = "$(TARGET_NAME)";
				PROVISIONING_PROFILE_SPECIFIER = "match AppStore org.cryptomator.ios.fileprovider";
				SKIP_INSTALL = YES;
				SWIFT_OBJC_BRIDGING_HEADER = "FileProviderExtension/FileProviderExtension-Bridging-Header.h";
				SWIFT_VERSION = 5.0;
				TARGETED_DEVICE_FAMILY = "1,2";
			};
			name = Release;
		};
		4AE97DD024572E4A00452814 /* Debug */ = {
			isa = XCBuildConfiguration;
			buildSettings = {
				ASSETCATALOG_COMPILER_APPICON_NAME = AppIcon;
				CODE_SIGN_ENTITLEMENTS = Cryptomator/Cryptomator.entitlements;
				CODE_SIGN_IDENTITY = "iPhone Developer";
				CODE_SIGN_STYLE = Manual;
				CURRENT_PROJECT_VERSION = AUTOMATIC;
				DEVELOPMENT_TEAM = YZQJQUHA3L;
				INFOPLIST_FILE = Cryptomator/Info.plist;
				LD_RUNPATH_SEARCH_PATHS = (
					"$(inherited)",
					"@executable_path/Frameworks",
				);
				MARKETING_VERSION = 2.0.0;
				PRODUCT_BUNDLE_IDENTIFIER = org.cryptomator.ios;
				PRODUCT_NAME = "$(TARGET_NAME)";
				PROVISIONING_PROFILE_SPECIFIER = "match Development org.cryptomator.ios";
				SWIFT_VERSION = 5.0;
				TARGETED_DEVICE_FAMILY = "1,2";
			};
			name = Debug;
		};
		4AE97DD124572E4A00452814 /* Release */ = {
			isa = XCBuildConfiguration;
			buildSettings = {
				ASSETCATALOG_COMPILER_APPICON_NAME = AppIcon;
				CODE_SIGN_ENTITLEMENTS = Cryptomator/Cryptomator.entitlements;
				CODE_SIGN_IDENTITY = "iPhone Distribution";
				CODE_SIGN_STYLE = Manual;
				CURRENT_PROJECT_VERSION = AUTOMATIC;
				DEVELOPMENT_TEAM = YZQJQUHA3L;
				INFOPLIST_FILE = Cryptomator/Info.plist;
				LD_RUNPATH_SEARCH_PATHS = (
					"$(inherited)",
					"@executable_path/Frameworks",
				);
				MARKETING_VERSION = 2.0.0;
				PRODUCT_BUNDLE_IDENTIFIER = org.cryptomator.ios;
				PRODUCT_NAME = "$(TARGET_NAME)";
				PROVISIONING_PROFILE_SPECIFIER = "match AppStore org.cryptomator.ios";
				SWIFT_VERSION = 5.0;
				TARGETED_DEVICE_FAMILY = "1,2";
			};
			name = Release;
		};
		4AE97DD324572E4A00452814 /* Debug */ = {
			isa = XCBuildConfiguration;
			buildSettings = {
				BUNDLE_LOADER = "$(TEST_HOST)";
				CODE_SIGN_STYLE = Automatic;
				DEVELOPMENT_TEAM = YZQJQUHA3L;
				INFOPLIST_FILE = CryptomatorTests/Info.plist;
				LD_RUNPATH_SEARCH_PATHS = (
					"$(inherited)",
					"@executable_path/Frameworks",
					"@loader_path/Frameworks",
				);
				PRODUCT_BUNDLE_IDENTIFIER = org.cryptomator.ios.tests;
				PRODUCT_NAME = "$(TARGET_NAME)";
				SWIFT_VERSION = 5.0;
				TARGETED_DEVICE_FAMILY = "1,2";
				TEST_HOST = "$(BUILT_PRODUCTS_DIR)/Cryptomator.app/Cryptomator";
			};
			name = Debug;
		};
		4AE97DD424572E4A00452814 /* Release */ = {
			isa = XCBuildConfiguration;
			buildSettings = {
				BUNDLE_LOADER = "$(TEST_HOST)";
				CODE_SIGN_STYLE = Automatic;
				DEVELOPMENT_TEAM = YZQJQUHA3L;
				INFOPLIST_FILE = CryptomatorTests/Info.plist;
				LD_RUNPATH_SEARCH_PATHS = (
					"$(inherited)",
					"@executable_path/Frameworks",
					"@loader_path/Frameworks",
				);
				PRODUCT_BUNDLE_IDENTIFIER = org.cryptomator.ios.tests;
				PRODUCT_NAME = "$(TARGET_NAME)";
				SWIFT_VERSION = 5.0;
				TARGETED_DEVICE_FAMILY = "1,2";
				TEST_HOST = "$(BUILT_PRODUCTS_DIR)/Cryptomator.app/Cryptomator";
			};
			name = Release;
		};
		740375DC2587AE7B0023FF53 /* Debug */ = {
			isa = XCBuildConfiguration;
			buildSettings = {
				APPLICATION_EXTENSION_API_ONLY = YES;
				CODE_SIGN_STYLE = Automatic;
				DEVELOPMENT_TEAM = YZQJQUHA3L;
				IPHONEOS_DEPLOYMENT_TARGET = 11.0;
				OTHER_LDFLAGS = "-ObjC";
				PRODUCT_NAME = "$(TARGET_NAME)";
				SKIP_INSTALL = YES;
				SWIFT_VERSION = 5.0;
				TARGETED_DEVICE_FAMILY = "1,2";
			};
			name = Debug;
		};
		740375DD2587AE7B0023FF53 /* Release */ = {
			isa = XCBuildConfiguration;
			buildSettings = {
				APPLICATION_EXTENSION_API_ONLY = YES;
				CODE_SIGN_STYLE = Automatic;
				DEVELOPMENT_TEAM = YZQJQUHA3L;
				IPHONEOS_DEPLOYMENT_TARGET = 11.0;
				OTHER_LDFLAGS = "-ObjC";
				PRODUCT_NAME = "$(TARGET_NAME)";
				SKIP_INSTALL = YES;
				SWIFT_VERSION = 5.0;
				TARGETED_DEVICE_FAMILY = "1,2";
			};
			name = Release;
		};
/* End XCBuildConfiguration section */

/* Begin XCConfigurationList section */
		4A2245D824A5E16300DBA437 /* Build configuration list for PBXNativeTarget "CryptomatorFileProviderTests" */ = {
			isa = XCConfigurationList;
			buildConfigurations = (
				4A2245D924A5E16300DBA437 /* Debug */,
				4A2245DA24A5E16300DBA437 /* Release */,
			);
			defaultConfigurationIsVisible = 0;
			defaultConfigurationName = Release;
		};
		4A51E603261C9A7000CC8C9B /* Build configuration list for PBXNativeTarget "CryptomatorCommonHostedTests" */ = {
			isa = XCConfigurationList;
			buildConfigurations = (
				4A51E604261C9A7000CC8C9B /* Debug */,
				4A51E605261C9A7000CC8C9B /* Release */,
			);
			defaultConfigurationIsVisible = 0;
			defaultConfigurationName = Release;
		};
		4A5E5B242453119100BD6298 /* Build configuration list for PBXProject "Cryptomator" */ = {
			isa = XCConfigurationList;
			buildConfigurations = (
				4A5E5B512453119200BD6298 /* Debug */,
				4A5E5B522453119200BD6298 /* Release */,
			);
			defaultConfigurationIsVisible = 0;
			defaultConfigurationName = Release;
		};
		4AA621F2249A6A8400A0BCBD /* Build configuration list for PBXNativeTarget "FileProviderExtensionUI" */ = {
			isa = XCConfigurationList;
			buildConfigurations = (
				4AA621F3249A6A8400A0BCBD /* Debug */,
				4AA621F4249A6A8400A0BCBD /* Release */,
			);
			defaultConfigurationIsVisible = 0;
			defaultConfigurationName = Release;
		};
		4AA621F5249A6A8400A0BCBD /* Build configuration list for PBXNativeTarget "FileProviderExtension" */ = {
			isa = XCConfigurationList;
			buildConfigurations = (
				4AA621F6249A6A8400A0BCBD /* Debug */,
				4AA621F7249A6A8400A0BCBD /* Release */,
			);
			defaultConfigurationIsVisible = 0;
			defaultConfigurationName = Release;
		};
		4AE97DCF24572E4A00452814 /* Build configuration list for PBXNativeTarget "Cryptomator" */ = {
			isa = XCConfigurationList;
			buildConfigurations = (
				4AE97DD024572E4A00452814 /* Debug */,
				4AE97DD124572E4A00452814 /* Release */,
			);
			defaultConfigurationIsVisible = 0;
			defaultConfigurationName = Release;
		};
		4AE97DD224572E4A00452814 /* Build configuration list for PBXNativeTarget "CryptomatorTests" */ = {
			isa = XCConfigurationList;
			buildConfigurations = (
				4AE97DD324572E4A00452814 /* Debug */,
				4AE97DD424572E4A00452814 /* Release */,
			);
			defaultConfigurationIsVisible = 0;
			defaultConfigurationName = Release;
		};
		740375DB2587AE7B0023FF53 /* Build configuration list for PBXNativeTarget "CryptomatorFileProvider" */ = {
			isa = XCConfigurationList;
			buildConfigurations = (
				740375DC2587AE7B0023FF53 /* Debug */,
				740375DD2587AE7B0023FF53 /* Release */,
			);
			defaultConfigurationIsVisible = 0;
			defaultConfigurationName = Release;
		};
/* End XCConfigurationList section */

/* Begin XCSwiftPackageProductDependency section */
		4A9172712619F16C003C4043 /* CryptomatorCommonCore */ = {
			isa = XCSwiftPackageProductDependency;
			productName = CryptomatorCommonCore;
		};
		4A9172812619F17C003C4043 /* CryptomatorCommon */ = {
			isa = XCSwiftPackageProductDependency;
			productName = CryptomatorCommon;
		};
		4A91728A2619F1D0003C4043 /* CryptomatorCommonCore */ = {
			isa = XCSwiftPackageProductDependency;
			productName = CryptomatorCommonCore;
		};
/* End XCSwiftPackageProductDependency section */
	};
	rootObject = 4A5E5B212453119100BD6298 /* Project object */;
}<|MERGE_RESOLUTION|>--- conflicted
+++ resolved
@@ -1463,11 +1463,8 @@
 				4AFCE51F25B89CD80069C4FC /* CloudProviderType+Localization.swift in Sources */,
 				4A447E0425BF0B0F00D9520D /* SingleSectionTableViewController.swift in Sources */,
 				4A9D1237261DAC5D00A670E2 /* WebDAVAuthenticationViewModel.swift in Sources */,
-<<<<<<< HEAD
 				4A753DB92678A226005F79C1 /* OpenExistingLegacyVaultPasswordViewModel.swift in Sources */,
-=======
 				7408E6C126778C7A00D7FAEA /* LocalWebViewModel.swift in Sources */,
->>>>>>> 703dd0ab
 			);
 			runOnlyForDeploymentPostprocessing = 0;
 		};
