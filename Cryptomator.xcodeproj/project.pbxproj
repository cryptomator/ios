// !$*UTF8*$!
{
	archiveVersion = 1;
	classes = {
	};
	objectVersion = 52;
	objects = {

/* Begin PBXBuildFile section */
		4A03255525A3685500E63D7A /* Coordinator.swift in Sources */ = {isa = PBXBuildFile; fileRef = 4A03255425A3685500E63D7A /* Coordinator.swift */; };
		4A03255E25A368BF00E63D7A /* MainCoordinator.swift in Sources */ = {isa = PBXBuildFile; fileRef = 4A03255D25A368BF00E63D7A /* MainCoordinator.swift */; };
		4A03257825A36A6900E63D7A /* VaultListViewController.swift in Sources */ = {isa = PBXBuildFile; fileRef = 4A03257725A36A6900E63D7A /* VaultListViewController.swift */; };
		4A03258125A36B7D00E63D7A /* UIViewController+Preview.swift in Sources */ = {isa = PBXBuildFile; fileRef = 4A03258025A36B7D00E63D7A /* UIViewController+Preview.swift */; };
		4A0337CA2726FF46001753B7 /* MoveVaultCoordinator.swift in Sources */ = {isa = PBXBuildFile; fileRef = 4A0337C92726FF46001753B7 /* MoveVaultCoordinator.swift */; };
		4A09BFC62684D599000E40AB /* VaultDetailItem.swift in Sources */ = {isa = PBXBuildFile; fileRef = 4A09BFC52684D599000E40AB /* VaultDetailItem.swift */; };
		4A09E54C27071F3C0056D32A /* ErrorMapperTests.swift in Sources */ = {isa = PBXBuildFile; fileRef = 4A09E54B27071F3C0056D32A /* ErrorMapperTests.swift */; };
		4A09E54E27071F4F0056D32A /* ErrorMapper.swift in Sources */ = {isa = PBXBuildFile; fileRef = 4A09E54D27071F4F0056D32A /* ErrorMapper.swift */; };
		4A0C07E225AC80C100B83211 /* UIView+Preview.swift in Sources */ = {isa = PBXBuildFile; fileRef = 4A0C07E125AC80C100B83211 /* UIView+Preview.swift */; };
		4A0C07EB25AC832900B83211 /* VaultListPosition.swift in Sources */ = {isa = PBXBuildFile; fileRef = 4A0C07EA25AC832900B83211 /* VaultListPosition.swift */; };
		4A123EA824BEF5F0001D1CF7 /* CloudProviderPaginationMock.swift in Sources */ = {isa = PBXBuildFile; fileRef = 4A123EA724BEF5F0001D1CF7 /* CloudProviderPaginationMock.swift */; };
		4A1673E1270C43AF0075C724 /* LoadingWithLabelCell.swift in Sources */ = {isa = PBXBuildFile; fileRef = 4A1673E0270C43AF0075C724 /* LoadingWithLabelCell.swift */; };
		4A1673E3270C4DD90075C724 /* LoadingWithLabelCellViewModel.swift in Sources */ = {isa = PBXBuildFile; fileRef = 4A1673E2270C4DD90075C724 /* LoadingWithLabelCellViewModel.swift */; };
		4A1673E6270C652A0075C724 /* FileProviderCacheManager.swift in Sources */ = {isa = PBXBuildFile; fileRef = 4A1673E4270C5E6C0075C724 /* FileProviderCacheManager.swift */; };
		4A1673E8270C675B0075C724 /* FileProviderCacheManagerTests.swift in Sources */ = {isa = PBXBuildFile; fileRef = 4A1673E7270C675B0075C724 /* FileProviderCacheManagerTests.swift */; };
		4A1673EA270C77CC0075C724 /* DocumentStorageURLProvider.swift in Sources */ = {isa = PBXBuildFile; fileRef = 4A1673E9270C77CC0075C724 /* DocumentStorageURLProvider.swift */; };
		4A1673ED270DE4600075C724 /* libCryptomatorFileProvider.a in Frameworks */ = {isa = PBXBuildFile; fileRef = 740375D72587AE7A0023FF53 /* libCryptomatorFileProvider.a */; };
		4A1673F1270E2E830075C724 /* SettingsViewModelTests.swift in Sources */ = {isa = PBXBuildFile; fileRef = 4A1673F0270E2E830075C724 /* SettingsViewModelTests.swift */; };
		4A1EB0CA2689C373006D072B /* LocalVaultAdding.swift in Sources */ = {isa = PBXBuildFile; fileRef = 4A1EB0C92689C373006D072B /* LocalVaultAdding.swift */; };
		4A1EB0CC2689C3DE006D072B /* CreateNewLocalVaultCoordinator.swift in Sources */ = {isa = PBXBuildFile; fileRef = 4A1EB0CB2689C3DE006D072B /* CreateNewLocalVaultCoordinator.swift */; };
		4A1EB0CE2689C7A3006D072B /* DetectedVaultFailureViewController.swift in Sources */ = {isa = PBXBuildFile; fileRef = 4A1EB0CD2689C7A3006D072B /* DetectedVaultFailureViewController.swift */; };
		4A1EB0D02689C7F8006D072B /* DetectedVaultFailureView.swift in Sources */ = {isa = PBXBuildFile; fileRef = 4A1EB0CF2689C7F8006D072B /* DetectedVaultFailureView.swift */; };
		4A1EB0D5268A5AA3006D072B /* VaultDetector.swift in Sources */ = {isa = PBXBuildFile; fileRef = 4A1EB0D4268A5AA3006D072B /* VaultDetector.swift */; };
		4A1EB0D8268A6DE1006D072B /* AddLocalVaultViewController.swift in Sources */ = {isa = PBXBuildFile; fileRef = 4A1EB0D7268A6DE1006D072B /* AddLocalVaultViewController.swift */; };
		4A21B49226BBFFE9000D13DF /* AttributedTextHeaderFooterView.swift in Sources */ = {isa = PBXBuildFile; fileRef = 4A21B49126BBFFE9000D13DF /* AttributedTextHeaderFooterView.swift */; };
		4A21B49426BC0127000D13DF /* AttributedTextHeaderFooterViewModel.swift in Sources */ = {isa = PBXBuildFile; fileRef = 4A21B49326BC0127000D13DF /* AttributedTextHeaderFooterViewModel.swift */; };
		4A21B49626BC0270000D13DF /* VaultDetailInfoFooterViewModel.swift in Sources */ = {isa = PBXBuildFile; fileRef = 4A21B49526BC0270000D13DF /* VaultDetailInfoFooterViewModel.swift */; };
		4A21B49C26BD68C2000D13DF /* UIControl+Publisher.swift in Sources */ = {isa = PBXBuildFile; fileRef = 4A21B49B26BD68C2000D13DF /* UIControl+Publisher.swift */; };
		4A21B49E26BD6915000D13DF /* UISwitch+Publisher.swift in Sources */ = {isa = PBXBuildFile; fileRef = 4A21B49D26BD6915000D13DF /* UISwitch+Publisher.swift */; };
		4A2245DC24A5E1C600DBA437 /* MetadataManagerTests.swift in Sources */ = {isa = PBXBuildFile; fileRef = 4A2245DB24A5E1C600DBA437 /* MetadataManagerTests.swift */; };
		4A231B80271EF2CA00987492 /* DownloadTaskRecord.swift in Sources */ = {isa = PBXBuildFile; fileRef = 4A231B7F271EF2CA00987492 /* DownloadTaskRecord.swift */; };
		4A231B82271EF35400987492 /* DownloadTaskDBManager.swift in Sources */ = {isa = PBXBuildFile; fileRef = 4A231B81271EF35400987492 /* DownloadTaskDBManager.swift */; };
		4A231B84271EFC6100987492 /* DownloadTaskManagerTests.swift in Sources */ = {isa = PBXBuildFile; fileRef = 4A231B83271EFC6100987492 /* DownloadTaskManagerTests.swift */; };
		4A24001A26AE9F3A009DBC2E /* VaultLockingServiceSource.swift in Sources */ = {isa = PBXBuildFile; fileRef = 4A24001926AE9F3A009DBC2E /* VaultLockingServiceSource.swift */; };
		4A248221266B8D37002D9F59 /* FileProviderAdapterImportDocumentTests.swift in Sources */ = {isa = PBXBuildFile; fileRef = 4A248220266B8D37002D9F59 /* FileProviderAdapterImportDocumentTests.swift */; };
		4A248223266E266E002D9F59 /* FolderCreationTask.swift in Sources */ = {isa = PBXBuildFile; fileRef = 4A248222266E266E002D9F59 /* FolderCreationTask.swift */; };
		4A248225266E26D7002D9F59 /* FolderCreationTaskExecutor.swift in Sources */ = {isa = PBXBuildFile; fileRef = 4A248224266E26D7002D9F59 /* FolderCreationTaskExecutor.swift */; };
		4A248227266E27C5002D9F59 /* FolderCreationTaskExecutorTests.swift in Sources */ = {isa = PBXBuildFile; fileRef = 4A248226266E27C5002D9F59 /* FolderCreationTaskExecutorTests.swift */; };
		4A248229266E2DD6002D9F59 /* FileProviderAdapterCreateDirectoryTests.swift in Sources */ = {isa = PBXBuildFile; fileRef = 4A248228266E2DD6002D9F59 /* FileProviderAdapterCreateDirectoryTests.swift */; };
		4A24822B266E362C002D9F59 /* FileProviderAdapterMoveItemTests.swift in Sources */ = {isa = PBXBuildFile; fileRef = 4A24822A266E362C002D9F59 /* FileProviderAdapterMoveItemTests.swift */; };
		4A24822D266F85FD002D9F59 /* FileProviderAdapterDeleteItemTests.swift in Sources */ = {isa = PBXBuildFile; fileRef = 4A24822C266F85FD002D9F59 /* FileProviderAdapterDeleteItemTests.swift */; };
		4A24822F266FACF1002D9F59 /* FileProviderAdapterEnumerateItemTests.swift in Sources */ = {isa = PBXBuildFile; fileRef = 4A24822E266FACF1002D9F59 /* FileProviderAdapterEnumerateItemTests.swift */; };
		4A248231266FB799002D9F59 /* FileProviderAdapterStartProvidingItemTests.swift in Sources */ = {isa = PBXBuildFile; fileRef = 4A248230266FB799002D9F59 /* FileProviderAdapterStartProvidingItemTests.swift */; };
		4A2482332670D6FB002D9F59 /* FileProviderAdapterManager.swift in Sources */ = {isa = PBXBuildFile; fileRef = 4A2482322670D6FB002D9F59 /* FileProviderAdapterManager.swift */; };
		4A2482352671110A002D9F59 /* DBManagerError.swift in Sources */ = {isa = PBXBuildFile; fileRef = 4A2482342671110A002D9F59 /* DBManagerError.swift */; };
		4A2F373724B47DB800460FD3 /* UploadTaskManagerTests.swift in Sources */ = {isa = PBXBuildFile; fileRef = 4A2F373624B47DB800460FD3 /* UploadTaskManagerTests.swift */; };
		4A2FD04425B1C3BB008565C8 /* EmptyListMessage.swift in Sources */ = {isa = PBXBuildFile; fileRef = 4A2FD04325B1C3BB008565C8 /* EmptyListMessage.swift */; };
		4A2FD07025B5D5FB008565C8 /* ChooseCloudViewController.swift in Sources */ = {isa = PBXBuildFile; fileRef = 4A2FD06F25B5D5FB008565C8 /* ChooseCloudViewController.swift */; };
		4A2FD07925B5D98B008565C8 /* CloudCell.swift in Sources */ = {isa = PBXBuildFile; fileRef = 4A2FD07825B5D98B008565C8 /* CloudCell.swift */; };
		4A2FD08225B5E2BA008565C8 /* VaultInstalling.swift in Sources */ = {isa = PBXBuildFile; fileRef = 4A2FD08125B5E2BA008565C8 /* VaultInstalling.swift */; };
		4A2FD08B25B5E437008565C8 /* OpenExistingVaultCoordinator.swift in Sources */ = {isa = PBXBuildFile; fileRef = 4A2FD08A25B5E437008565C8 /* OpenExistingVaultCoordinator.swift */; };
		4A3D6554267CF17B000DA764 /* CreateNewVaultPasswordViewModelTests.swift in Sources */ = {isa = PBXBuildFile; fileRef = 4A3D6553267CF17B000DA764 /* CreateNewVaultPasswordViewModelTests.swift */; };
		4A3D655F268099F9000DA764 /* VaultCoordinatorError.swift in Sources */ = {isa = PBXBuildFile; fileRef = 4A3D655E268099F9000DA764 /* VaultCoordinatorError.swift */; };
		4A3D65612680A3CB000DA764 /* LocalFileSystemAuthenticating.swift in Sources */ = {isa = PBXBuildFile; fileRef = 4A3D65602680A3CB000DA764 /* LocalFileSystemAuthenticating.swift */; };
		4A3D65642680A4B7000DA764 /* LocalFileSystemAuthenticationViewController.swift in Sources */ = {isa = PBXBuildFile; fileRef = 4A3D65632680A4B7000DA764 /* LocalFileSystemAuthenticationViewController.swift */; };
		4A3D65662680A842000DA764 /* LocalFileSystemAuthenticationViewModel.swift in Sources */ = {isa = PBXBuildFile; fileRef = 4A3D65652680A842000DA764 /* LocalFileSystemAuthenticationViewModel.swift */; };
		4A3D658226838991000DA764 /* OpenExistingLocalVaultViewModel.swift in Sources */ = {isa = PBXBuildFile; fileRef = 4A3D658126838991000DA764 /* OpenExistingLocalVaultViewModel.swift */; };
		4A3D658626847B11000DA764 /* CreateNewLocalVaultViewModel.swift in Sources */ = {isa = PBXBuildFile; fileRef = 4A3D658526847B11000DA764 /* CreateNewLocalVaultViewModel.swift */; };
		4A3E2FEC271DC9670090BD44 /* MaintenanceManagerTests.swift in Sources */ = {isa = PBXBuildFile; fileRef = 4A3E2FEB271DC9670090BD44 /* MaintenanceManagerTests.swift */; };
		4A3E2FEE271DCA160090BD44 /* MaintenanceDBManager.swift in Sources */ = {isa = PBXBuildFile; fileRef = 4A3E2FED271DCA160090BD44 /* MaintenanceDBManager.swift */; };
		4A447DB325BEF68100D9520D /* CloudChoosing.swift in Sources */ = {isa = PBXBuildFile; fileRef = 4A447DB225BEF68100D9520D /* CloudChoosing.swift */; };
		4A447DBC25BF003400D9520D /* ChooseCloudViewModel.swift in Sources */ = {isa = PBXBuildFile; fileRef = 4A447DBB25BF003400D9520D /* ChooseCloudViewModel.swift */; };
		4A447E0425BF0B0F00D9520D /* SingleSectionTableViewController.swift in Sources */ = {isa = PBXBuildFile; fileRef = 4A447E0325BF0B0F00D9520D /* SingleSectionTableViewController.swift */; };
		4A447E1B25BF0DE300D9520D /* ChooseFolderViewController.swift in Sources */ = {isa = PBXBuildFile; fileRef = 4A447E1A25BF0DE300D9520D /* ChooseFolderViewController.swift */; };
		4A447E2425BF0E3A00D9520D /* ChooseFolderViewModel.swift in Sources */ = {isa = PBXBuildFile; fileRef = 4A447E2325BF0E3A00D9520D /* ChooseFolderViewModel.swift */; };
		4A447E3D25BF1AD400D9520D /* FolderCell.swift in Sources */ = {isa = PBXBuildFile; fileRef = 4A447E3C25BF1AD400D9520D /* FolderCell.swift */; };
		4A447E4D25BF1E8B00D9520D /* FileCell.swift in Sources */ = {isa = PBXBuildFile; fileRef = 4A447E4C25BF1E8B00D9520D /* FileCell.swift */; };
		4A447E5625BF1F6A00D9520D /* CloudItemCell.swift in Sources */ = {isa = PBXBuildFile; fileRef = 4A447E5525BF1F6A00D9520D /* CloudItemCell.swift */; };
		4A49FABA271ECA530069A0CC /* ItemEnumerationTaskRecord.swift in Sources */ = {isa = PBXBuildFile; fileRef = 4A49FAB9271ECA530069A0CC /* ItemEnumerationTaskRecord.swift */; };
		4A49FABC271ECB680069A0CC /* ItemEnumerationTaskDBManager.swift in Sources */ = {isa = PBXBuildFile; fileRef = 4A49FABB271ECB680069A0CC /* ItemEnumerationTaskDBManager.swift */; };
		4A49FABE271ECDE80069A0CC /* ItemEnumerationTaskManagerTests.swift in Sources */ = {isa = PBXBuildFile; fileRef = 4A49FABD271ECDE80069A0CC /* ItemEnumerationTaskManagerTests.swift */; };
		4A4A3864253F2B1900EE3828 /* CachedFileManagerTests.swift in Sources */ = {isa = PBXBuildFile; fileRef = 4A4A3863253F2B1900EE3828 /* CachedFileManagerTests.swift */; };
		4A4B7E3F26B2ABC0009BFDB1 /* VaultDetailViewController.swift in Sources */ = {isa = PBXBuildFile; fileRef = 4A4B7E3E26B2ABC0009BFDB1 /* VaultDetailViewController.swift */; };
		4A4B7E4226B2AD6F009BFDB1 /* VaultDetailViewModel.swift in Sources */ = {isa = PBXBuildFile; fileRef = 4A4B7E4126B2AD6F009BFDB1 /* VaultDetailViewModel.swift */; };
		4A4B7E4426B2B1A5009BFDB1 /* TableViewCellViewModel.swift in Sources */ = {isa = PBXBuildFile; fileRef = 4A4B7E4326B2B1A5009BFDB1 /* TableViewCellViewModel.swift */; };
		4A4B7E4626B2B6A0009BFDB1 /* SwitchCellViewModel.swift in Sources */ = {isa = PBXBuildFile; fileRef = 4A4B7E4526B2B6A0009BFDB1 /* SwitchCellViewModel.swift */; };
		4A4B7E4826B2BAFB009BFDB1 /* SwitchCell.swift in Sources */ = {isa = PBXBuildFile; fileRef = 4A4B7E4726B2BAFB009BFDB1 /* SwitchCell.swift */; };
		4A4B7E4A26B2C071009BFDB1 /* ButtonCellViewModel.swift in Sources */ = {isa = PBXBuildFile; fileRef = 4A4B7E4926B2C071009BFDB1 /* ButtonCellViewModel.swift */; };
		4A4B7E4C26B2FF41009BFDB1 /* TableViewCell.swift in Sources */ = {isa = PBXBuildFile; fileRef = 4A4B7E4B26B2FF41009BFDB1 /* TableViewCell.swift */; };
		4A4B7E6D26B9462F009BFDB1 /* Bindable.swift in Sources */ = {isa = PBXBuildFile; fileRef = 4A4B7E6C26B9462F009BFDB1 /* Bindable.swift */; };
		4A4B7E7426B954D2009BFDB1 /* HeaderFooterViewModel.swift in Sources */ = {isa = PBXBuildFile; fileRef = 4A4B7E7326B954D2009BFDB1 /* HeaderFooterViewModel.swift */; };
		4A4B7E7726B95576009BFDB1 /* BaseHeaderFooterView.swift in Sources */ = {isa = PBXBuildFile; fileRef = 4A4B7E7626B95576009BFDB1 /* BaseHeaderFooterView.swift */; };
		4A4B7E7926B961F0009BFDB1 /* UnlockSectionFooterViewModel.swift in Sources */ = {isa = PBXBuildFile; fileRef = 4A4B7E7826B961F0009BFDB1 /* UnlockSectionFooterViewModel.swift */; };
		4A4F47F324B875070033328B /* URL+NameCollisionExtensionTests.swift in Sources */ = {isa = PBXBuildFile; fileRef = 4A4F47F224B875070033328B /* URL+NameCollisionExtensionTests.swift */; };
		4A511D45265EB13B000A0E01 /* ItemEnumerationTaskTests.swift in Sources */ = {isa = PBXBuildFile; fileRef = 4A511D44265EB13B000A0E01 /* ItemEnumerationTaskTests.swift */; };
		4A511D47265FEFBE000A0E01 /* DownloadTask.swift in Sources */ = {isa = PBXBuildFile; fileRef = 4A511D46265FEFBE000A0E01 /* DownloadTask.swift */; };
		4A511D492660EE3F000A0E01 /* DeletionTaskExecutorTests.swift in Sources */ = {isa = PBXBuildFile; fileRef = 4A511D482660EE3F000A0E01 /* DeletionTaskExecutorTests.swift */; };
		4A511D4C2660FEFE000A0E01 /* Workflow.swift in Sources */ = {isa = PBXBuildFile; fileRef = 4A511D4B2660FEFE000A0E01 /* Workflow.swift */; };
		4A511D4E2660FF9E000A0E01 /* WorkflowScheduler.swift in Sources */ = {isa = PBXBuildFile; fileRef = 4A511D4D2660FF9E000A0E01 /* WorkflowScheduler.swift */; };
		4A511D512661000F000A0E01 /* WorkflowFactory.swift in Sources */ = {isa = PBXBuildFile; fileRef = 4A511D502661000F000A0E01 /* WorkflowFactory.swift */; };
		4A511D5326615439000A0E01 /* ReparentTaskExecutorTests.swift in Sources */ = {isa = PBXBuildFile; fileRef = 4A511D5226615439000A0E01 /* ReparentTaskExecutorTests.swift */; };
		4A511D572662924C000A0E01 /* ItemEnumerationTask.swift in Sources */ = {isa = PBXBuildFile; fileRef = 4A511D562662924C000A0E01 /* ItemEnumerationTask.swift */; };
		4A511D592664F290000A0E01 /* DeleteItemHelper.swift in Sources */ = {isa = PBXBuildFile; fileRef = 4A511D582664F290000A0E01 /* DeleteItemHelper.swift */; };
		4A511D5B26668E0C000A0E01 /* UploadTaskRecord.swift in Sources */ = {isa = PBXBuildFile; fileRef = 4A511D5A26668E0C000A0E01 /* UploadTaskRecord.swift */; };
		4A511D5D26668E47000A0E01 /* ReparentTaskRecord.swift in Sources */ = {isa = PBXBuildFile; fileRef = 4A511D5C26668E47000A0E01 /* ReparentTaskRecord.swift */; };
		4A511D5F26668E68000A0E01 /* DeletionTaskRecord.swift in Sources */ = {isa = PBXBuildFile; fileRef = 4A511D5E26668E68000A0E01 /* DeletionTaskRecord.swift */; };
		4A51E611261C9A8800CC8C9B /* WebDAVKeychainTests.swift in Sources */ = {isa = PBXBuildFile; fileRef = 4A51E610261C9A8800CC8C9B /* WebDAVKeychainTests.swift */; };
		4A53B6D32722F92D000DC367 /* MoveVaultViewModel.swift in Sources */ = {isa = PBXBuildFile; fileRef = 4A53B6D22722F92D000DC367 /* MoveVaultViewModel.swift */; };
		4A53CC11267CBFA100853BB3 /* AddVaultSuccessCoordinator.swift in Sources */ = {isa = PBXBuildFile; fileRef = 4A53CC10267CBFA100853BB3 /* AddVaultSuccessCoordinator.swift */; };
		4A53CC13267CC1C100853BB3 /* CreateNewVaultPasswordViewController.swift in Sources */ = {isa = PBXBuildFile; fileRef = 4A53CC12267CC1C100853BB3 /* CreateNewVaultPasswordViewController.swift */; };
		4A53CC15267CC33100853BB3 /* CreateNewVaultPasswordViewModel.swift in Sources */ = {isa = PBXBuildFile; fileRef = 4A53CC14267CC33100853BB3 /* CreateNewVaultPasswordViewModel.swift */; };
		4A53CC17267CDBFF00853BB3 /* CreateNewVaultChooseFolderViewModel.swift in Sources */ = {isa = PBXBuildFile; fileRef = 4A53CC16267CDBFF00853BB3 /* CreateNewVaultChooseFolderViewModel.swift */; };
		4A644B44267A3BEC008CBB9A /* SetVaultNameViewController.swift in Sources */ = {isa = PBXBuildFile; fileRef = 4A644B43267A3BEC008CBB9A /* SetVaultNameViewController.swift */; };
		4A644B47267A3D43008CBB9A /* SetVaultNameViewModel.swift in Sources */ = {isa = PBXBuildFile; fileRef = 4A644B46267A3D43008CBB9A /* SetVaultNameViewModel.swift */; };
		4A644B49267B40C3008CBB9A /* SetVaultNameViewModelTests.swift in Sources */ = {isa = PBXBuildFile; fileRef = 4A644B48267B40C3008CBB9A /* SetVaultNameViewModelTests.swift */; };
		4A644B4B267B4C08008CBB9A /* CreateNewVaultChooseFolderViewController.swift in Sources */ = {isa = PBXBuildFile; fileRef = 4A644B4A267B4C08008CBB9A /* CreateNewVaultChooseFolderViewController.swift */; };
		4A644B4D267B55E4008CBB9A /* CreateNewVaultCoordinator.swift in Sources */ = {isa = PBXBuildFile; fileRef = 4A644B4C267B55E4008CBB9A /* CreateNewVaultCoordinator.swift */; };
		4A644B4F267B9E6A008CBB9A /* SetVaultNameCoordinator.swift in Sources */ = {isa = PBXBuildFile; fileRef = 4A644B4E267B9E6A008CBB9A /* SetVaultNameCoordinator.swift */; };
		4A644B51267BAAF4008CBB9A /* CreateNewFolderViewController.swift in Sources */ = {isa = PBXBuildFile; fileRef = 4A644B50267BAAF4008CBB9A /* CreateNewFolderViewController.swift */; };
		4A644B53267BAFDA008CBB9A /* CreateNewFolderViewModel.swift in Sources */ = {isa = PBXBuildFile; fileRef = 4A644B52267BAFDA008CBB9A /* CreateNewFolderViewModel.swift */; };
		4A644B55267C926A008CBB9A /* FolderCreating.swift in Sources */ = {isa = PBXBuildFile; fileRef = 4A644B54267C926A008CBB9A /* FolderCreating.swift */; };
		4A644B57267C958F008CBB9A /* ChildCoordinator.swift in Sources */ = {isa = PBXBuildFile; fileRef = 4A644B56267C958F008CBB9A /* ChildCoordinator.swift */; };
		4A644B59267CA3AD008CBB9A /* CreateNewFolderViewModelTests.swift in Sources */ = {isa = PBXBuildFile; fileRef = 4A644B58267CA3AD008CBB9A /* CreateNewFolderViewModelTests.swift */; };
		4A644B5B267CA972008CBB9A /* DetectedVaultView.swift in Sources */ = {isa = PBXBuildFile; fileRef = 4A644B5A267CA972008CBB9A /* DetectedVaultView.swift */; };
		4A66F57925C47BB2001BE15E /* TextFieldCell.swift in Sources */ = {isa = PBXBuildFile; fileRef = 4A66F57825C47BB2001BE15E /* TextFieldCell.swift */; };
		4A66F58225C487C9001BE15E /* PasswordFieldCell.swift in Sources */ = {isa = PBXBuildFile; fileRef = 4A66F58125C487C9001BE15E /* PasswordFieldCell.swift */; };
		4A66F58B25C489C7001BE15E /* OpenExistingVaultPasswordViewModel.swift in Sources */ = {isa = PBXBuildFile; fileRef = 4A66F58A25C489C7001BE15E /* OpenExistingVaultPasswordViewModel.swift */; };
		4A6A51FF268B1BEB006F7368 /* OpenExistingLocalVaultCoordinator.swift in Sources */ = {isa = PBXBuildFile; fileRef = 4A6A51FE268B1BEB006F7368 /* OpenExistingLocalVaultCoordinator.swift */; };
		4A6A5204268B2915006F7368 /* OpenExistingLocalVaultViewModelTests.swift in Sources */ = {isa = PBXBuildFile; fileRef = 4A6A5203268B2915006F7368 /* OpenExistingLocalVaultViewModelTests.swift */; };
		4A6A5206268B2B24006F7368 /* MockError.swift in Sources */ = {isa = PBXBuildFile; fileRef = 4A6A5205268B2B24006F7368 /* MockError.swift */; };
		4A6A5208268B2B75006F7368 /* AddLocalVaultViewModelTestCase.swift in Sources */ = {isa = PBXBuildFile; fileRef = 4A6A5207268B2B75006F7368 /* AddLocalVaultViewModelTestCase.swift */; };
		4A6A520B268B3710006F7368 /* CreateNewLocalVaultViewModelTests.swift in Sources */ = {isa = PBXBuildFile; fileRef = 4A6A520A268B3710006F7368 /* CreateNewLocalVaultViewModelTests.swift */; };
		4A6A520D268B5EF7006F7368 /* RootViewController.swift in Sources */ = {isa = PBXBuildFile; fileRef = 4A6A520C268B5EF7006F7368 /* RootViewController.swift */; };
		4A6A5212268B6697006F7368 /* Assets.xcassets in Resources */ = {isa = PBXBuildFile; fileRef = 4AE97DB324572E4A00452814 /* Assets.xcassets */; };
		4A6A5213268B66AC006F7368 /* Colors.xcassets in Resources */ = {isa = PBXBuildFile; fileRef = 4AF91CC625A6437000ACF01E /* Colors.xcassets */; };
		4A6A5219268B6D32006F7368 /* OnboardingViewController.swift in Sources */ = {isa = PBXBuildFile; fileRef = 4A6A5218268B6D31006F7368 /* OnboardingViewController.swift */; };
		4A6A521B268B7147006F7368 /* FileProviderCoordinator.swift in Sources */ = {isa = PBXBuildFile; fileRef = 4A6A521A268B7147006F7368 /* FileProviderCoordinator.swift */; };
		4A6A521D268B7C8F006F7368 /* BaseNavigationController.swift in Sources */ = {isa = PBXBuildFile; fileRef = 4A6A521C268B7C8F006F7368 /* BaseNavigationController.swift */; };
		4A717CD924C835740048E08F /* ReparentTaskManagerTests.swift in Sources */ = {isa = PBXBuildFile; fileRef = 4A717CD824C835740048E08F /* ReparentTaskManagerTests.swift */; };
		4A753DB92678A226005F79C1 /* OpenExistingLegacyVaultPasswordViewModel.swift in Sources */ = {isa = PBXBuildFile; fileRef = 4A753DB82678A226005F79C1 /* OpenExistingLegacyVaultPasswordViewModel.swift */; };
		4A797F8F24AC6731007DDBE1 /* FileProviderItemTests.swift in Sources */ = {isa = PBXBuildFile; fileRef = 4A797F8E24AC6731007DDBE1 /* FileProviderItemTests.swift */; };
		4A797F9624AC9936007DDBE1 /* CloudProviderMock.swift in Sources */ = {isa = PBXBuildFile; fileRef = 4A797F9524AC9936007DDBE1 /* CloudProviderMock.swift */; };
		4A797F9824AC9A1B007DDBE1 /* CloudProviderMockTests.swift in Sources */ = {isa = PBXBuildFile; fileRef = 4A797F9724AC9A1B007DDBE1 /* CloudProviderMockTests.swift */; };
		4A79E26926B16993008C9959 /* ActionButton.swift in Sources */ = {isa = PBXBuildFile; fileRef = 4A79E26826B16993008C9959 /* ActionButton.swift */; };
		4A7B97C225B6F7200044B7FB /* AccountListViewController.swift in Sources */ = {isa = PBXBuildFile; fileRef = 4A7B97C125B6F7200044B7FB /* AccountListViewController.swift */; };
		4A7B97D325B6F7520044B7FB /* AccountListViewModel.swift in Sources */ = {isa = PBXBuildFile; fileRef = 4A7B97D225B6F7520044B7FB /* AccountListViewModel.swift */; };
		4A7B97DC25B6F80A0044B7FB /* AccountInfo.swift in Sources */ = {isa = PBXBuildFile; fileRef = 4A7B97DB25B6F80A0044B7FB /* AccountInfo.swift */; };
		4A7B97E525B6F86E0044B7FB /* AccountListPosition.swift in Sources */ = {isa = PBXBuildFile; fileRef = 4A7B97E425B6F86E0044B7FB /* AccountListPosition.swift */; };
		4A7BC0E025ADF12D00F007B3 /* AddVaultViewController.swift in Sources */ = {isa = PBXBuildFile; fileRef = 4A7BC0DF25ADF12D00F007B3 /* AddVaultViewController.swift */; };
		4A7BC0F125ADFAD600F007B3 /* AddVaultCoordinator.swift in Sources */ = {isa = PBXBuildFile; fileRef = 4A7BC0F025ADFAD600F007B3 /* AddVaultCoordinator.swift */; };
		4A8D05D625C5CBE10082C5F7 /* AddVaultSuccessViewController.swift in Sources */ = {isa = PBXBuildFile; fileRef = 4A8D05D525C5CBE10082C5F7 /* AddVaultSuccessViewController.swift */; };
		4A8D05DF25C5CD210082C5F7 /* ButtonCell.swift in Sources */ = {isa = PBXBuildFile; fileRef = 4A8D05DE25C5CD210082C5F7 /* ButtonCell.swift */; };
		4A8D060525C82F1F0082C5F7 /* AddVaultSuccesing.swift in Sources */ = {isa = PBXBuildFile; fileRef = 4A8D060425C82F1F0082C5F7 /* AddVaultSuccesing.swift */; };
		4A8D061C25C84C450082C5F7 /* SingleSectionHeaderTableViewController.swift in Sources */ = {isa = PBXBuildFile; fileRef = 4A8D061B25C84C450082C5F7 /* SingleSectionHeaderTableViewController.swift */; };
		4A8F1498266A299E00ADBCE4 /* OnlineItemNameCollisionHandler.swift in Sources */ = {isa = PBXBuildFile; fileRef = 4A8F1497266A299E00ADBCE4 /* OnlineItemNameCollisionHandler.swift */; };
		4A8F149A266A29C900ADBCE4 /* WorkflowMiddlewareMock.swift in Sources */ = {isa = PBXBuildFile; fileRef = 4A8F1499266A29C900ADBCE4 /* WorkflowMiddlewareMock.swift */; };
		4A8F149C266A29E400ADBCE4 /* OnlineItemNameCollisionHandlerTests.swift in Sources */ = {isa = PBXBuildFile; fileRef = 4A8F149B266A29E400ADBCE4 /* OnlineItemNameCollisionHandlerTests.swift */; };
		4A8F149E266A2A8200ADBCE4 /* FileProviderAdapter.swift in Sources */ = {isa = PBXBuildFile; fileRef = 4A8F149D266A2A8200ADBCE4 /* FileProviderAdapter.swift */; };
		4A8F14A0266A2FD500ADBCE4 /* FileProviderAdapterGetItemTests.swift in Sources */ = {isa = PBXBuildFile; fileRef = 4A8F149F266A2FD500ADBCE4 /* FileProviderAdapterGetItemTests.swift */; };
		4A8F14A2266A302A00ADBCE4 /* FileProviderAdapterTestCase.swift in Sources */ = {isa = PBXBuildFile; fileRef = 4A8F14A1266A302A00ADBCE4 /* FileProviderAdapterTestCase.swift */; };
		4A9172822619F17C003C4043 /* CryptomatorCommon in Frameworks */ = {isa = PBXBuildFile; productRef = 4A9172812619F17C003C4043 /* CryptomatorCommon */; };
		4A91728B2619F1D0003C4043 /* CryptomatorCommonCore in Frameworks */ = {isa = PBXBuildFile; productRef = 4A91728A2619F1D0003C4043 /* CryptomatorCommonCore */; };
		4A9BED64268F1DB000721BAA /* VaultUnlockingServiceSource.swift in Sources */ = {isa = PBXBuildFile; fileRef = 4A9BED63268F1DB000721BAA /* VaultUnlockingServiceSource.swift */; };
		4A9BED66268F2D9D00721BAA /* UnlockVaultViewController.swift in Sources */ = {isa = PBXBuildFile; fileRef = 4A9BED65268F2D9C00721BAA /* UnlockVaultViewController.swift */; };
		4A9BED67268F379300721BAA /* libCryptomatorFileProvider.a in Frameworks */ = {isa = PBXBuildFile; fileRef = 740375D72587AE7A0023FF53 /* libCryptomatorFileProvider.a */; };
		4A9D1237261DAC5D00A670E2 /* WebDAVAuthenticationViewModel.swift in Sources */ = {isa = PBXBuildFile; fileRef = 4A9D1236261DAC5D00A670E2 /* WebDAVAuthenticationViewModel.swift */; };
		4A9D123F261E1DD400A670E2 /* WebDAVAuthenticating.swift in Sources */ = {isa = PBXBuildFile; fileRef = 4A9D123E261E1DD400A670E2 /* WebDAVAuthenticating.swift */; };
		4A9D1247261E227600A670E2 /* WebDAVAuthenticationCoordinator.swift in Sources */ = {isa = PBXBuildFile; fileRef = 4A9D1246261E227600A670E2 /* WebDAVAuthenticationCoordinator.swift */; };
		4A9D124F261F071F00A670E2 /* WebDAVAuthenticator+VC.swift in Sources */ = {isa = PBXBuildFile; fileRef = 4A9D124E261F071F00A670E2 /* WebDAVAuthenticator+VC.swift */; };
		4AA22BFB261CA69F00A17486 /* WebDAVAuthenticationViewController.swift in Sources */ = {isa = PBXBuildFile; fileRef = 4AA22BFA261CA69F00A17486 /* WebDAVAuthenticationViewController.swift */; };
		4AA22C16261CA8D800A17486 /* URLFieldCell.swift in Sources */ = {isa = PBXBuildFile; fileRef = 4AA22C15261CA8D800A17486 /* URLFieldCell.swift */; };
		4AA22C1E261CA94700A17486 /* UsernameFieldCell.swift in Sources */ = {isa = PBXBuildFile; fileRef = 4AA22C1D261CA94700A17486 /* UsernameFieldCell.swift */; };
		4AA621D9249A6A8400A0BCBD /* FileProviderExtension.swift in Sources */ = {isa = PBXBuildFile; fileRef = 4AA621D8249A6A8400A0BCBD /* FileProviderExtension.swift */; };
		4AA621DD249A6A8400A0BCBD /* FileProviderEnumerator.swift in Sources */ = {isa = PBXBuildFile; fileRef = 4AA621DC249A6A8400A0BCBD /* FileProviderEnumerator.swift */; };
		4AA8613725C19D4F002A59F5 /* DetectedMasterkeyViewModel.swift in Sources */ = {isa = PBXBuildFile; fileRef = 4AA8613625C19D4F002A59F5 /* DetectedMasterkeyViewModel.swift */; };
		4AA8614825C1C670002A59F5 /* OpenExistingVaultChooseFolderViewController.swift in Sources */ = {isa = PBXBuildFile; fileRef = 4AA8614725C1C670002A59F5 /* OpenExistingVaultChooseFolderViewController.swift */; };
		4AA8615125C1DB5E002A59F5 /* OpenExistingVaultPasswordViewController.swift in Sources */ = {isa = PBXBuildFile; fileRef = 4AA8615025C1DB5E002A59F5 /* OpenExistingVaultPasswordViewController.swift */; };
		4AB1C325265CE69700DC7A49 /* DownloadTaskExecutorTests.swift in Sources */ = {isa = PBXBuildFile; fileRef = 4AB1C324265CE69700DC7A49 /* DownloadTaskExecutorTests.swift */; };
		4AB1C327265CEA0E00DC7A49 /* CreatingOrDeletingItemPathLockHandler.swift in Sources */ = {isa = PBXBuildFile; fileRef = 4AB1C326265CEA0E00DC7A49 /* CreatingOrDeletingItemPathLockHandler.swift */; };
		4AB1C329265CED6600DC7A49 /* ReadingItemPathLockHandler.swift in Sources */ = {isa = PBXBuildFile; fileRef = 4AB1C328265CED6600DC7A49 /* ReadingItemPathLockHandler.swift */; };
		4AB1C33A265E9D8600DC7A49 /* UploadTaskExecutorTests.swift in Sources */ = {isa = PBXBuildFile; fileRef = 4AB1C339265E9D8600DC7A49 /* UploadTaskExecutorTests.swift */; };
		4AB1C33C265E9DBC00DC7A49 /* CloudTaskExecutorTestCase.swift in Sources */ = {isa = PBXBuildFile; fileRef = 4AB1C33B265E9DBC00DC7A49 /* CloudTaskExecutorTestCase.swift */; };
		4AB8539026BA844300555F00 /* Publisher+OptionalAssign.swift in Sources */ = {isa = PBXBuildFile; fileRef = 4AB8538F26BA844300555F00 /* Publisher+OptionalAssign.swift */; };
		4AB8539626BA87A700555F00 /* VaultDetailUnlockVaultViewController.swift in Sources */ = {isa = PBXBuildFile; fileRef = 4AB8539526BA87A700555F00 /* VaultDetailUnlockVaultViewController.swift */; };
		4AB8539826BA881F00555F00 /* VaultDetailUnlockVaultViewModel.swift in Sources */ = {isa = PBXBuildFile; fileRef = 4AB8539726BA881F00555F00 /* VaultDetailUnlockVaultViewModel.swift */; };
		4AB8539C26BA8A8200555F00 /* VaultPasswordVerifying.swift in Sources */ = {isa = PBXBuildFile; fileRef = 4AB8539B26BA8A8200555F00 /* VaultPasswordVerifying.swift */; };
		4AB8539E26BA8B4C00555F00 /* VaultDetailUnlockCoordinator.swift in Sources */ = {isa = PBXBuildFile; fileRef = 4AB8539D26BA8B4C00555F00 /* VaultDetailUnlockCoordinator.swift */; };
		4ABA985C2729557A004BB717 /* CloudProviderMock.swift in Sources */ = {isa = PBXBuildFile; fileRef = 4ABA985B2729557A004BB717 /* CloudProviderMock.swift */; };
		4ABC08D7250D1EB600E3CEDC /* DeletionTaskManagerTests.swift in Sources */ = {isa = PBXBuildFile; fileRef = 4ABC08D6250D1EB600E3CEDC /* DeletionTaskManagerTests.swift */; };
		4ABCF3522726D24800A7FBB7 /* MoveVaultViewModelTests.swift in Sources */ = {isa = PBXBuildFile; fileRef = 4ABCF3512726D24800A7FBB7 /* MoveVaultViewModelTests.swift */; };
		4AD0F61C24AF203F0026B765 /* FileProvider+Actions.swift in Sources */ = {isa = PBXBuildFile; fileRef = 4AD0F61B24AF203F0026B765 /* FileProvider+Actions.swift */; };
		4ADBD35827284BAB00B19B5C /* MoveVaultViewController.swift in Sources */ = {isa = PBXBuildFile; fileRef = 4ADBD35727284BAB00B19B5C /* MoveVaultViewController.swift */; };
		4ADD233C267219E200374E4E /* LocalCachedFileInfo.swift in Sources */ = {isa = PBXBuildFile; fileRef = 4ADD233B267219E200374E4E /* LocalCachedFileInfo.swift */; };
		4ADD233E2672376500374E4E /* WorkflowConstraint.swift in Sources */ = {isa = PBXBuildFile; fileRef = 4ADD233D2672376500374E4E /* WorkflowConstraint.swift */; };
		4ADD234026737CD400374E4E /* RootFileProviderItem.swift in Sources */ = {isa = PBXBuildFile; fileRef = 4ADD233F26737CD400374E4E /* RootFileProviderItem.swift */; };
		4ADD2342267383BE00374E4E /* AddVaultSuccessViewModel.swift in Sources */ = {isa = PBXBuildFile; fileRef = 4ADD2341267383BE00374E4E /* AddVaultSuccessViewModel.swift */; };
		4ADD9DBE272967E400B73FB9 /* VaultManagerMock.swift in Sources */ = {isa = PBXBuildFile; fileRef = 4ADD9DBD272967E400B73FB9 /* VaultManagerMock.swift */; };
		4AE0D8D72653D5D500DF5D22 /* CloudTask.swift in Sources */ = {isa = PBXBuildFile; fileRef = 4AE0D8D62653D5D500DF5D22 /* CloudTask.swift */; };
		4AE0D8DA2653D90C00DF5D22 /* ItemEnumerationTaskExecutor.swift in Sources */ = {isa = PBXBuildFile; fileRef = 4AE0D8D92653D90C00DF5D22 /* ItemEnumerationTaskExecutor.swift */; };
		4AE0D8DC2653DF1300DF5D22 /* DownloadTaskExecutor.swift in Sources */ = {isa = PBXBuildFile; fileRef = 4AE0D8DB2653DF1300DF5D22 /* DownloadTaskExecutor.swift */; };
		4AE0D8DE2653F18900DF5D22 /* DeletionTaskExecutor.swift in Sources */ = {isa = PBXBuildFile; fileRef = 4AE0D8DD2653F18900DF5D22 /* DeletionTaskExecutor.swift */; };
		4AE7D79525826A0900C5E1D8 /* FileProviderValidationServiceSource.m in Sources */ = {isa = PBXBuildFile; fileRef = 4AE7D79425826A0900C5E1D8 /* FileProviderValidationServiceSource.m */; };
		4AE97DAB24572E4900452814 /* AppDelegate.swift in Sources */ = {isa = PBXBuildFile; fileRef = 4AE97DAA24572E4900452814 /* AppDelegate.swift */; };
		4AEBE8BC2653F2FD0031487F /* ReparentTaskExecutor.swift in Sources */ = {isa = PBXBuildFile; fileRef = 4AEBE8BB2653F2FD0031487F /* ReparentTaskExecutor.swift */; };
		4AEBE8BE2653F4280031487F /* UploadTaskExecutor.swift in Sources */ = {isa = PBXBuildFile; fileRef = 4AEBE8BD2653F4280031487F /* UploadTaskExecutor.swift */; };
		4AEBE8C22653FAD40031487F /* WorkflowMiddleware.swift in Sources */ = {isa = PBXBuildFile; fileRef = 4AEBE8C12653FAD40031487F /* WorkflowMiddleware.swift */; };
		4AEBE8C726540EBF0031487F /* MovingItemPathLockHandler.swift in Sources */ = {isa = PBXBuildFile; fileRef = 4AEBE8C626540EBF0031487F /* MovingItemPathLockHandler.swift */; };
		4AEE468F25263B2E0045DA9F /* FileProviderExtension.appex in Embed App Extensions */ = {isa = PBXBuildFile; fileRef = 4AA621D6249A6A8400A0BCBD /* FileProviderExtension.appex */; settings = {ATTRIBUTES = (RemoveHeadersOnCopy, ); }; };
		4AEE469225263B2E0045DA9F /* FileProviderExtensionUI.appex in Embed App Extensions */ = {isa = PBXBuildFile; fileRef = 4AA621E4249A6A8400A0BCBD /* FileProviderExtensionUI.appex */; settings = {ATTRIBUTES = (RemoveHeadersOnCopy, ); }; };
		4AEFF7F227145ADD00D6CB99 /* LogLevelUpdatingServiceSource.swift in Sources */ = {isa = PBXBuildFile; fileRef = 4AEFF7F127145ADD00D6CB99 /* LogLevelUpdatingServiceSource.swift */; };
		4AEFF7F427145CB500D6CB99 /* LogLevelUpdatingServiceSourceTests.swift in Sources */ = {isa = PBXBuildFile; fileRef = 4AEFF7F327145CB400D6CB99 /* LogLevelUpdatingServiceSourceTests.swift */; };
		4AEFF7F627145F5A00D6CB99 /* FileProviderConnectorMock.swift in Sources */ = {isa = PBXBuildFile; fileRef = 4AEFF7F527145F5A00D6CB99 /* FileProviderConnectorMock.swift */; };
		4AF45356271F2A8300CF1919 /* RenameVaultViewModel.swift in Sources */ = {isa = PBXBuildFile; fileRef = 4AF45355271F2A8300CF1919 /* RenameVaultViewModel.swift */; };
		4AF45359271F38FC00CF1919 /* RenameVaultViewModelTests.swift in Sources */ = {isa = PBXBuildFile; fileRef = 4AF45358271F38FC00CF1919 /* RenameVaultViewModelTests.swift */; };
		4AF4535D27205F6200CF1919 /* VaultDetailCoordinator.swift in Sources */ = {isa = PBXBuildFile; fileRef = 4AF4535C27205F6200CF1919 /* VaultDetailCoordinator.swift */; };
		4AF4535F272066A600CF1919 /* RenameVaultViewController.swift in Sources */ = {isa = PBXBuildFile; fileRef = 4AF4535E272066A600CF1919 /* RenameVaultViewController.swift */; };
		4AF91CBE25A63FD600ACF01E /* VaultListViewModel.swift in Sources */ = {isa = PBXBuildFile; fileRef = 4AF91CBD25A63FD600ACF01E /* VaultListViewModel.swift */; };
		4AF91CC725A6437000ACF01E /* Colors.xcassets in Resources */ = {isa = PBXBuildFile; fileRef = 4AF91CC625A6437000ACF01E /* Colors.xcassets */; };
		4AF91CD025A71C5800ACF01E /* UIImage+CloudProviderType.swift in Sources */ = {isa = PBXBuildFile; fileRef = 4AF91CCF25A71C5800ACF01E /* UIImage+CloudProviderType.swift */; };
		4AF91CD925A722A600ACF01E /* VaultInfo.swift in Sources */ = {isa = PBXBuildFile; fileRef = 4AF91CD825A722A600ACF01E /* VaultInfo.swift */; };
		4AF91CE225A7234500ACF01E /* DatabaseManager.swift in Sources */ = {isa = PBXBuildFile; fileRef = 4AF91CE125A7234500ACF01E /* DatabaseManager.swift */; };
		4AF91CEB25A7306E00ACF01E /* DatabaseManagerTests.swift in Sources */ = {isa = PBXBuildFile; fileRef = 4AF91CEA25A7306E00ACF01E /* DatabaseManagerTests.swift */; };
		4AF91CF425A8BB0D00ACF01E /* VaultListViewModelTests.swift in Sources */ = {isa = PBXBuildFile; fileRef = 4AF91CF325A8BB0D00ACF01E /* VaultListViewModelTests.swift */; };
		4AF91D0D25A8D5EF00ACF01E /* ListViewModel.swift in Sources */ = {isa = PBXBuildFile; fileRef = 4AF91D0C25A8D5EF00ACF01E /* ListViewModel.swift */; };
		4AFCE4CB25B8419D0069C4FC /* FolderChoosing.swift in Sources */ = {isa = PBXBuildFile; fileRef = 4AFCE4CA25B8419D0069C4FC /* FolderChoosing.swift */; };
		4AFCE4D425B842830069C4FC /* AccountListing.swift in Sources */ = {isa = PBXBuildFile; fileRef = 4AFCE4D325B842830069C4FC /* AccountListing.swift */; };
		4AFCE4DD25B8514F0069C4FC /* EditableTableViewHeader.swift in Sources */ = {isa = PBXBuildFile; fileRef = 4AFCE4DC25B8514F0069C4FC /* EditableTableViewHeader.swift */; };
		4AFCE4FF25B871500069C4FC /* AccountCellContent.swift in Sources */ = {isa = PBXBuildFile; fileRef = 4AFCE4FE25B871500069C4FC /* AccountCellContent.swift */; };
		4AFCE51625B880C90069C4FC /* AccountCell.swift in Sources */ = {isa = PBXBuildFile; fileRef = 4AFCE51525B880C90069C4FC /* AccountCell.swift */; };
		4AFCE51F25B89CD80069C4FC /* CloudProviderType+Localization.swift in Sources */ = {isa = PBXBuildFile; fileRef = 4AFCE51E25B89CD80069C4FC /* CloudProviderType+Localization.swift */; };
		4AFCE53A25B9D6A60069C4FC /* CloudAuthenticator.swift in Sources */ = {isa = PBXBuildFile; fileRef = 4AFCE53925B9D6A60069C4FC /* CloudAuthenticator.swift */; };
		4AFCE56A25BAEE890069C4FC /* AccountListViewModelTests.swift in Sources */ = {isa = PBXBuildFile; fileRef = 4AFCE56925BAEE890069C4FC /* AccountListViewModelTests.swift */; };
		4AFD8C0F269304A700F77BA6 /* UnlockVaultViewModel.swift in Sources */ = {isa = PBXBuildFile; fileRef = 4AFD8C0E269304A700F77BA6 /* UnlockVaultViewModel.swift */; };
		4AFD8C112693204900F77BA6 /* ErrorWrapper.swift in Sources */ = {isa = PBXBuildFile; fileRef = 4AFD8C102693204900F77BA6 /* ErrorWrapper.swift */; };
		4AFE6AA82514B65800A4A315 /* CloudPath+NameCollision.swift in Sources */ = {isa = PBXBuildFile; fileRef = 4AFE6AA72514B65800A4A315 /* CloudPath+NameCollision.swift */; };
		740376292587AFF70023FF53 /* libCryptomatorFileProvider.a in Frameworks */ = {isa = PBXBuildFile; fileRef = 740375D72587AE7A0023FF53 /* libCryptomatorFileProvider.a */; };
		7408E6BF267783F100D7FAEA /* LocalWebViewController.swift in Sources */ = {isa = PBXBuildFile; fileRef = 7408E6BE267783F100D7FAEA /* LocalWebViewController.swift */; };
		7408E6C126778C7A00D7FAEA /* LocalWebViewModel.swift in Sources */ = {isa = PBXBuildFile; fileRef = 7408E6C026778C7A00D7FAEA /* LocalWebViewModel.swift */; };
		7408E6C326778D9B00D7FAEA /* AboutCoordinator.swift in Sources */ = {isa = PBXBuildFile; fileRef = 7408E6C226778D9B00D7FAEA /* AboutCoordinator.swift */; };
		7408E6C52677954000D7FAEA /* about.html in Resources */ = {isa = PBXBuildFile; fileRef = 7408E6C42677954000D7FAEA /* about.html */; };
		7408E6C7267797B700D7FAEA /* style.css in Resources */ = {isa = PBXBuildFile; fileRef = 7408E6C6267797B700D7FAEA /* style.css */; };
		7408E6CA2677985800D7FAEA /* jquery-3.6.0.slim.min.js in Resources */ = {isa = PBXBuildFile; fileRef = 7408E6C92677985800D7FAEA /* jquery-3.6.0.slim.min.js */; };
		7408E6CD26779BCC00D7FAEA /* AboutViewModel.swift in Sources */ = {isa = PBXBuildFile; fileRef = 7408E6CC26779BCC00D7FAEA /* AboutViewModel.swift */; };
		740D367E266A18DF0058744D /* SettingsViewController.swift in Sources */ = {isa = PBXBuildFile; fileRef = 740D367D266A18DF0058744D /* SettingsViewController.swift */; };
		740D3682266A19150058744D /* SettingsViewModel.swift in Sources */ = {isa = PBXBuildFile; fileRef = 740D3681266A19150058744D /* SettingsViewModel.swift */; };
		740D3684266A1B180058744D /* SettingsCoordinator.swift in Sources */ = {isa = PBXBuildFile; fileRef = 740D3683266A1B180058744D /* SettingsCoordinator.swift */; };
		742679FC26A56CF9004C61BC /* Localizable.strings in Resources */ = {isa = PBXBuildFile; fileRef = 742679F926A56B33004C61BC /* Localizable.strings */; };
		742679FD26A56CFA004C61BC /* Localizable.strings in Resources */ = {isa = PBXBuildFile; fileRef = 742679F926A56B33004C61BC /* Localizable.strings */; };
		7460FFEF26FCC6FC0018BCC4 /* OnboardingNavigationController.swift in Sources */ = {isa = PBXBuildFile; fileRef = 7460FFEE26FCC6FC0018BCC4 /* OnboardingNavigationController.swift */; };
		746815462475605E00038679 /* Assets.xcassets in Resources */ = {isa = PBXBuildFile; fileRef = 4AE97DB324572E4A00452814 /* Assets.xcassets */; };
		746815472475605E00038679 /* LaunchScreen.storyboard in Resources */ = {isa = PBXBuildFile; fileRef = 4AE97DB524572E4A00452814 /* LaunchScreen.storyboard */; };
		7469AD9A266E26B0000DCD45 /* URL+Zip.swift in Sources */ = {isa = PBXBuildFile; fileRef = 7469AD99266E26B0000DCD45 /* URL+Zip.swift */; };
		747F2EB52587B7780072FB30 /* libCryptomatorFileProvider.a in Frameworks */ = {isa = PBXBuildFile; fileRef = 740375D72587AE7A0023FF53 /* libCryptomatorFileProvider.a */; };
		747F2F1F2587BC250072FB30 /* FileProviderNotificator.swift in Sources */ = {isa = PBXBuildFile; fileRef = 740375F02587AEB40023FF53 /* FileProviderNotificator.swift */; };
		747F2F202587BC250072FB30 /* URL+NameCollisionExtension.swift in Sources */ = {isa = PBXBuildFile; fileRef = 740375F52587AEB50023FF53 /* URL+NameCollisionExtension.swift */; };
		747F2F212587BC250072FB30 /* CloudPath+NameCollision.swift in Sources */ = {isa = PBXBuildFile; fileRef = 740375FA2587AEB50023FF53 /* CloudPath+NameCollision.swift */; };
		747F2F222587BC250072FB30 /* ItemMetadata.swift in Sources */ = {isa = PBXBuildFile; fileRef = 740376032587AEB60023FF53 /* ItemMetadata.swift */; };
		747F2F232587BC250072FB30 /* ItemMetadataDBManager.swift in Sources */ = {isa = PBXBuildFile; fileRef = 7403760B2587AEB70023FF53 /* ItemMetadataDBManager.swift */; };
		747F2F242587BC250072FB30 /* CachedFileDBManager.swift in Sources */ = {isa = PBXBuildFile; fileRef = 740376092587AEB70023FF53 /* CachedFileDBManager.swift */; };
		747F2F252587BC250072FB30 /* UploadTaskDBManager.swift in Sources */ = {isa = PBXBuildFile; fileRef = 740376052587AEB60023FF53 /* UploadTaskDBManager.swift */; };
		747F2F262587BC250072FB30 /* UploadTask.swift in Sources */ = {isa = PBXBuildFile; fileRef = 740376062587AEB60023FF53 /* UploadTask.swift */; };
		747F2F272587BC250072FB30 /* ReparentTask.swift in Sources */ = {isa = PBXBuildFile; fileRef = 7403760C2587AEB70023FF53 /* ReparentTask.swift */; };
		747F2F282587BC250072FB30 /* ReparentTaskDBManager.swift in Sources */ = {isa = PBXBuildFile; fileRef = 740376072587AEB60023FF53 /* ReparentTaskDBManager.swift */; };
		747F2F2A2587BC250072FB30 /* DatabaseHelper.swift in Sources */ = {isa = PBXBuildFile; fileRef = 7403760D2587AEB70023FF53 /* DatabaseHelper.swift */; };
		747F2F2B2587BC260072FB30 /* DeletionTask.swift in Sources */ = {isa = PBXBuildFile; fileRef = 740376042587AEB60023FF53 /* DeletionTask.swift */; };
		747F2F2C2587BC260072FB30 /* DeletionTaskDBManager.swift in Sources */ = {isa = PBXBuildFile; fileRef = 740376082587AEB70023FF53 /* DeletionTaskDBManager.swift */; };
		747F2F2D2587BC260072FB30 /* FileProviderItemList.swift in Sources */ = {isa = PBXBuildFile; fileRef = 740375FC2587AEB50023FF53 /* FileProviderItemList.swift */; };
		747F2F2E2587BC260072FB30 /* FileProviderItem.swift in Sources */ = {isa = PBXBuildFile; fileRef = 740375F32587AEB50023FF53 /* FileProviderItem.swift */; };
		747F2F2F2587BC260072FB30 /* FileProviderAdapterError.swift in Sources */ = {isa = PBXBuildFile; fileRef = 740375F12587AEB40023FF53 /* FileProviderAdapterError.swift */; };
		747F2F302587BC260072FB30 /* ItemStatus.swift in Sources */ = {isa = PBXBuildFile; fileRef = 740375F42587AEB50023FF53 /* ItemStatus.swift */; };
		747F2F312587BC260072FB30 /* FileProviderNetworkTask.swift in Sources */ = {isa = PBXBuildFile; fileRef = 740375FB2587AEB50023FF53 /* FileProviderNetworkTask.swift */; };
		747F2F3A2587BC4B0072FB30 /* LockManager.swift in Sources */ = {isa = PBXBuildFile; fileRef = 740376012587AEB60023FF53 /* LockManager.swift */; };
		747F2F3B2587BC4B0072FB30 /* FileSystemLock.swift in Sources */ = {isa = PBXBuildFile; fileRef = 740375FF2587AEB60023FF53 /* FileSystemLock.swift */; };
		747F2F3C2587BC4B0072FB30 /* RWLock.swift in Sources */ = {isa = PBXBuildFile; fileRef = 740375FE2587AEB60023FF53 /* RWLock.swift */; };
		747F2F3D2587BC4B0072FB30 /* LockNode.swift in Sources */ = {isa = PBXBuildFile; fileRef = 740376002587AEB60023FF53 /* LockNode.swift */; };
		74C2BC4826E8E21D00BCAA03 /* OnboardingViewController.swift in Sources */ = {isa = PBXBuildFile; fileRef = 74C2BC4726E8E21D00BCAA03 /* OnboardingViewController.swift */; };
		74C2BC4A26E8E24A00BCAA03 /* OnboardingViewModel.swift in Sources */ = {isa = PBXBuildFile; fileRef = 74C2BC4926E8E24A00BCAA03 /* OnboardingViewModel.swift */; };
		74C2BC4C26E8E63700BCAA03 /* OnboardingCoordinator.swift in Sources */ = {isa = PBXBuildFile; fileRef = 74C2BC4B26E8E63700BCAA03 /* OnboardingCoordinator.swift */; };
		74C2BC4E26E8FCB200BCAA03 /* PurchaseViewController.swift in Sources */ = {isa = PBXBuildFile; fileRef = 74C2BC4D26E8FCB200BCAA03 /* PurchaseViewController.swift */; };
		74C2BC5026E8FCC100BCAA03 /* PurchaseViewModel.swift in Sources */ = {isa = PBXBuildFile; fileRef = 74C2BC4F26E8FCC100BCAA03 /* PurchaseViewModel.swift */; };
		74C2BC5226E8FCD000BCAA03 /* PurchaseCoordinator.swift in Sources */ = {isa = PBXBuildFile; fileRef = 74C2BC5126E8FCD000BCAA03 /* PurchaseCoordinator.swift */; };
		74C2BC5426E9097E00BCAA03 /* UpgradeCoordinator.swift in Sources */ = {isa = PBXBuildFile; fileRef = 74C2BC5326E9097E00BCAA03 /* UpgradeCoordinator.swift */; };
		74C2BC5626E9098500BCAA03 /* UpgradeViewModel.swift in Sources */ = {isa = PBXBuildFile; fileRef = 74C2BC5526E9098500BCAA03 /* UpgradeViewModel.swift */; };
		74C2BC5826E9098B00BCAA03 /* UpgradeViewController.swift in Sources */ = {isa = PBXBuildFile; fileRef = 74C2BC5726E9098B00BCAA03 /* UpgradeViewController.swift */; };
		74D365BA268B5DB0005ECD69 /* FilesAppUtil.swift in Sources */ = {isa = PBXBuildFile; fileRef = 74D365B9268B5DB0005ECD69 /* FilesAppUtil.swift */; };
		74F5DC1C26DCD2FB00AFE989 /* StoreObserver.swift in Sources */ = {isa = PBXBuildFile; fileRef = 74F5DC1B26DCD2FB00AFE989 /* StoreObserver.swift */; };
		74F5DC1F26DD036D00AFE989 /* StoreManager.swift in Sources */ = {isa = PBXBuildFile; fileRef = 74F5DC1E26DD036D00AFE989 /* StoreManager.swift */; };
		74FC576125ADED030003ED27 /* VaultCell.swift in Sources */ = {isa = PBXBuildFile; fileRef = 74FC576025ADED030003ED27 /* VaultCell.swift */; };
/* End PBXBuildFile section */

/* Begin PBXContainerItemProxy section */
		4A1673EE270DE4600075C724 /* PBXContainerItemProxy */ = {
			isa = PBXContainerItemProxy;
			containerPortal = 4A5E5B212453119100BD6298 /* Project object */;
			proxyType = 1;
			remoteGlobalIDString = 740375D62587AE7A0023FF53;
			remoteInfo = CryptomatorFileProvider;
		};
		4A51E601261C9A7000CC8C9B /* PBXContainerItemProxy */ = {
			isa = PBXContainerItemProxy;
			containerPortal = 4A5E5B212453119100BD6298 /* Project object */;
			proxyType = 1;
			remoteGlobalIDString = 4AE97DA724572E4900452814;
			remoteInfo = Cryptomator;
		};
		4A9BED68268F379300721BAA /* PBXContainerItemProxy */ = {
			isa = PBXContainerItemProxy;
			containerPortal = 4A5E5B212453119100BD6298 /* Project object */;
			proxyType = 1;
			remoteGlobalIDString = 740375D62587AE7A0023FF53;
			remoteInfo = CryptomatorFileProvider;
		};
		4AE97DBE24572E4A00452814 /* PBXContainerItemProxy */ = {
			isa = PBXContainerItemProxy;
			containerPortal = 4A5E5B212453119100BD6298 /* Project object */;
			proxyType = 1;
			remoteGlobalIDString = 4AE97DA724572E4900452814;
			remoteInfo = Cryptomator;
		};
		4AEE469025263B2E0045DA9F /* PBXContainerItemProxy */ = {
			isa = PBXContainerItemProxy;
			containerPortal = 4A5E5B212453119100BD6298 /* Project object */;
			proxyType = 1;
			remoteGlobalIDString = 4AA621D5249A6A8400A0BCBD;
			remoteInfo = "File Provider Extension";
		};
		4AEE469325263B2E0045DA9F /* PBXContainerItemProxy */ = {
			isa = PBXContainerItemProxy;
			containerPortal = 4A5E5B212453119100BD6298 /* Project object */;
			proxyType = 1;
			remoteGlobalIDString = 4AA621E3249A6A8400A0BCBD;
			remoteInfo = "File Provider ExtensionUI";
		};
		740376272587AFF20023FF53 /* PBXContainerItemProxy */ = {
			isa = PBXContainerItemProxy;
			containerPortal = 4A5E5B212453119100BD6298 /* Project object */;
			proxyType = 1;
			remoteGlobalIDString = 740375D62587AE7A0023FF53;
			remoteInfo = CryptomatorFileProvider;
		};
		747F2EB62587B7780072FB30 /* PBXContainerItemProxy */ = {
			isa = PBXContainerItemProxy;
			containerPortal = 4A5E5B212453119100BD6298 /* Project object */;
			proxyType = 1;
			remoteGlobalIDString = 740375D62587AE7A0023FF53;
			remoteInfo = CryptomatorFileProvider;
		};
/* End PBXContainerItemProxy section */

/* Begin PBXCopyFilesBuildPhase section */
		4A965F342523978B002D7CBC /* Embed Frameworks */ = {
			isa = PBXCopyFilesBuildPhase;
			buildActionMask = 2147483647;
			dstPath = "";
			dstSubfolderSpec = 10;
			files = (
			);
			name = "Embed Frameworks";
			runOnlyForDeploymentPostprocessing = 0;
		};
		4AEE469525263B2E0045DA9F /* Embed App Extensions */ = {
			isa = PBXCopyFilesBuildPhase;
			buildActionMask = 2147483647;
			dstPath = "";
			dstSubfolderSpec = 13;
			files = (
				4AEE468F25263B2E0045DA9F /* FileProviderExtension.appex in Embed App Extensions */,
				4AEE469225263B2E0045DA9F /* FileProviderExtensionUI.appex in Embed App Extensions */,
			);
			name = "Embed App Extensions";
			runOnlyForDeploymentPostprocessing = 0;
		};
		740375D52587AE7A0023FF53 /* CopyFiles */ = {
			isa = PBXCopyFilesBuildPhase;
			buildActionMask = 2147483647;
			dstPath = "include/$(PRODUCT_NAME)";
			dstSubfolderSpec = 16;
			files = (
			);
			runOnlyForDeploymentPostprocessing = 0;
		};
/* End PBXCopyFilesBuildPhase section */

/* Begin PBXFileReference section */
		4A03255425A3685500E63D7A /* Coordinator.swift */ = {isa = PBXFileReference; lastKnownFileType = sourcecode.swift; path = Coordinator.swift; sourceTree = "<group>"; };
		4A03255D25A368BF00E63D7A /* MainCoordinator.swift */ = {isa = PBXFileReference; lastKnownFileType = sourcecode.swift; path = MainCoordinator.swift; sourceTree = "<group>"; };
		4A03257725A36A6900E63D7A /* VaultListViewController.swift */ = {isa = PBXFileReference; lastKnownFileType = sourcecode.swift; path = VaultListViewController.swift; sourceTree = "<group>"; };
		4A03258025A36B7D00E63D7A /* UIViewController+Preview.swift */ = {isa = PBXFileReference; lastKnownFileType = sourcecode.swift; path = "UIViewController+Preview.swift"; sourceTree = "<group>"; };
		4A0337C92726FF46001753B7 /* MoveVaultCoordinator.swift */ = {isa = PBXFileReference; lastKnownFileType = sourcecode.swift; path = MoveVaultCoordinator.swift; sourceTree = "<group>"; };
		4A0698692619EF9C00A67F30 /* CryptomatorCommon */ = {isa = PBXFileReference; lastKnownFileType = folder; path = CryptomatorCommon; sourceTree = "<group>"; };
		4A09BFC52684D599000E40AB /* VaultDetailItem.swift */ = {isa = PBXFileReference; lastKnownFileType = sourcecode.swift; path = VaultDetailItem.swift; sourceTree = "<group>"; };
		4A09E54B27071F3C0056D32A /* ErrorMapperTests.swift */ = {isa = PBXFileReference; lastKnownFileType = sourcecode.swift; path = ErrorMapperTests.swift; sourceTree = "<group>"; };
		4A09E54D27071F4F0056D32A /* ErrorMapper.swift */ = {isa = PBXFileReference; lastKnownFileType = sourcecode.swift; path = ErrorMapper.swift; sourceTree = "<group>"; };
		4A0C07E125AC80C100B83211 /* UIView+Preview.swift */ = {isa = PBXFileReference; lastKnownFileType = sourcecode.swift; path = "UIView+Preview.swift"; sourceTree = "<group>"; };
		4A0C07EA25AC832900B83211 /* VaultListPosition.swift */ = {isa = PBXFileReference; lastKnownFileType = sourcecode.swift; path = VaultListPosition.swift; sourceTree = "<group>"; };
		4A123EA724BEF5F0001D1CF7 /* CloudProviderPaginationMock.swift */ = {isa = PBXFileReference; lastKnownFileType = sourcecode.swift; path = CloudProviderPaginationMock.swift; sourceTree = "<group>"; };
		4A1673E0270C43AF0075C724 /* LoadingWithLabelCell.swift */ = {isa = PBXFileReference; lastKnownFileType = sourcecode.swift; path = LoadingWithLabelCell.swift; sourceTree = "<group>"; };
		4A1673E2270C4DD90075C724 /* LoadingWithLabelCellViewModel.swift */ = {isa = PBXFileReference; lastKnownFileType = sourcecode.swift; path = LoadingWithLabelCellViewModel.swift; sourceTree = "<group>"; };
		4A1673E4270C5E6C0075C724 /* FileProviderCacheManager.swift */ = {isa = PBXFileReference; lastKnownFileType = sourcecode.swift; path = FileProviderCacheManager.swift; sourceTree = "<group>"; };
		4A1673E7270C675B0075C724 /* FileProviderCacheManagerTests.swift */ = {isa = PBXFileReference; lastKnownFileType = sourcecode.swift; path = FileProviderCacheManagerTests.swift; sourceTree = "<group>"; };
		4A1673E9270C77CC0075C724 /* DocumentStorageURLProvider.swift */ = {isa = PBXFileReference; lastKnownFileType = sourcecode.swift; path = DocumentStorageURLProvider.swift; sourceTree = "<group>"; };
		4A1673F0270E2E830075C724 /* SettingsViewModelTests.swift */ = {isa = PBXFileReference; lastKnownFileType = sourcecode.swift; path = SettingsViewModelTests.swift; sourceTree = "<group>"; };
		4A1EB0C92689C373006D072B /* LocalVaultAdding.swift */ = {isa = PBXFileReference; lastKnownFileType = sourcecode.swift; path = LocalVaultAdding.swift; sourceTree = "<group>"; };
		4A1EB0CB2689C3DE006D072B /* CreateNewLocalVaultCoordinator.swift */ = {isa = PBXFileReference; lastKnownFileType = sourcecode.swift; path = CreateNewLocalVaultCoordinator.swift; sourceTree = "<group>"; };
		4A1EB0CD2689C7A3006D072B /* DetectedVaultFailureViewController.swift */ = {isa = PBXFileReference; lastKnownFileType = sourcecode.swift; path = DetectedVaultFailureViewController.swift; sourceTree = "<group>"; };
		4A1EB0CF2689C7F8006D072B /* DetectedVaultFailureView.swift */ = {isa = PBXFileReference; lastKnownFileType = sourcecode.swift; path = DetectedVaultFailureView.swift; sourceTree = "<group>"; };
		4A1EB0D4268A5AA3006D072B /* VaultDetector.swift */ = {isa = PBXFileReference; lastKnownFileType = sourcecode.swift; path = VaultDetector.swift; sourceTree = "<group>"; };
		4A1EB0D7268A6DE1006D072B /* AddLocalVaultViewController.swift */ = {isa = PBXFileReference; lastKnownFileType = sourcecode.swift; path = AddLocalVaultViewController.swift; sourceTree = "<group>"; };
		4A21B49126BBFFE9000D13DF /* AttributedTextHeaderFooterView.swift */ = {isa = PBXFileReference; lastKnownFileType = sourcecode.swift; path = AttributedTextHeaderFooterView.swift; sourceTree = "<group>"; };
		4A21B49326BC0127000D13DF /* AttributedTextHeaderFooterViewModel.swift */ = {isa = PBXFileReference; lastKnownFileType = sourcecode.swift; path = AttributedTextHeaderFooterViewModel.swift; sourceTree = "<group>"; };
		4A21B49526BC0270000D13DF /* VaultDetailInfoFooterViewModel.swift */ = {isa = PBXFileReference; lastKnownFileType = sourcecode.swift; path = VaultDetailInfoFooterViewModel.swift; sourceTree = "<group>"; };
		4A21B49B26BD68C2000D13DF /* UIControl+Publisher.swift */ = {isa = PBXFileReference; lastKnownFileType = sourcecode.swift; path = "UIControl+Publisher.swift"; sourceTree = "<group>"; };
		4A21B49D26BD6915000D13DF /* UISwitch+Publisher.swift */ = {isa = PBXFileReference; lastKnownFileType = sourcecode.swift; path = "UISwitch+Publisher.swift"; sourceTree = "<group>"; };
		4A2245D024A5E16300DBA437 /* CryptomatorFileProviderTests.xctest */ = {isa = PBXFileReference; explicitFileType = wrapper.cfbundle; includeInIndex = 0; path = CryptomatorFileProviderTests.xctest; sourceTree = BUILT_PRODUCTS_DIR; };
		4A2245D424A5E16300DBA437 /* Info.plist */ = {isa = PBXFileReference; lastKnownFileType = text.plist.xml; path = Info.plist; sourceTree = "<group>"; };
		4A2245DB24A5E1C600DBA437 /* MetadataManagerTests.swift */ = {isa = PBXFileReference; lastKnownFileType = sourcecode.swift; path = MetadataManagerTests.swift; sourceTree = "<group>"; };
		4A231B7F271EF2CA00987492 /* DownloadTaskRecord.swift */ = {isa = PBXFileReference; lastKnownFileType = sourcecode.swift; path = DownloadTaskRecord.swift; sourceTree = "<group>"; };
		4A231B81271EF35400987492 /* DownloadTaskDBManager.swift */ = {isa = PBXFileReference; lastKnownFileType = sourcecode.swift; path = DownloadTaskDBManager.swift; sourceTree = "<group>"; };
		4A231B83271EFC6100987492 /* DownloadTaskManagerTests.swift */ = {isa = PBXFileReference; lastKnownFileType = sourcecode.swift; path = DownloadTaskManagerTests.swift; sourceTree = "<group>"; };
		4A24001926AE9F3A009DBC2E /* VaultLockingServiceSource.swift */ = {isa = PBXFileReference; lastKnownFileType = sourcecode.swift; path = VaultLockingServiceSource.swift; sourceTree = "<group>"; };
		4A248220266B8D37002D9F59 /* FileProviderAdapterImportDocumentTests.swift */ = {isa = PBXFileReference; lastKnownFileType = sourcecode.swift; path = FileProviderAdapterImportDocumentTests.swift; sourceTree = "<group>"; };
		4A248222266E266E002D9F59 /* FolderCreationTask.swift */ = {isa = PBXFileReference; lastKnownFileType = sourcecode.swift; path = FolderCreationTask.swift; sourceTree = "<group>"; };
		4A248224266E26D7002D9F59 /* FolderCreationTaskExecutor.swift */ = {isa = PBXFileReference; lastKnownFileType = sourcecode.swift; path = FolderCreationTaskExecutor.swift; sourceTree = "<group>"; };
		4A248226266E27C5002D9F59 /* FolderCreationTaskExecutorTests.swift */ = {isa = PBXFileReference; lastKnownFileType = sourcecode.swift; path = FolderCreationTaskExecutorTests.swift; sourceTree = "<group>"; };
		4A248228266E2DD6002D9F59 /* FileProviderAdapterCreateDirectoryTests.swift */ = {isa = PBXFileReference; lastKnownFileType = sourcecode.swift; path = FileProviderAdapterCreateDirectoryTests.swift; sourceTree = "<group>"; };
		4A24822A266E362C002D9F59 /* FileProviderAdapterMoveItemTests.swift */ = {isa = PBXFileReference; lastKnownFileType = sourcecode.swift; path = FileProviderAdapterMoveItemTests.swift; sourceTree = "<group>"; };
		4A24822C266F85FD002D9F59 /* FileProviderAdapterDeleteItemTests.swift */ = {isa = PBXFileReference; lastKnownFileType = sourcecode.swift; path = FileProviderAdapterDeleteItemTests.swift; sourceTree = "<group>"; };
		4A24822E266FACF1002D9F59 /* FileProviderAdapterEnumerateItemTests.swift */ = {isa = PBXFileReference; lastKnownFileType = sourcecode.swift; path = FileProviderAdapterEnumerateItemTests.swift; sourceTree = "<group>"; };
		4A248230266FB799002D9F59 /* FileProviderAdapterStartProvidingItemTests.swift */ = {isa = PBXFileReference; lastKnownFileType = sourcecode.swift; path = FileProviderAdapterStartProvidingItemTests.swift; sourceTree = "<group>"; };
		4A2482322670D6FB002D9F59 /* FileProviderAdapterManager.swift */ = {isa = PBXFileReference; lastKnownFileType = sourcecode.swift; path = FileProviderAdapterManager.swift; sourceTree = "<group>"; };
		4A2482342671110A002D9F59 /* DBManagerError.swift */ = {isa = PBXFileReference; lastKnownFileType = sourcecode.swift; path = DBManagerError.swift; sourceTree = "<group>"; };
		4A2F373624B47DB800460FD3 /* UploadTaskManagerTests.swift */ = {isa = PBXFileReference; lastKnownFileType = sourcecode.swift; path = UploadTaskManagerTests.swift; sourceTree = "<group>"; };
		4A2FD04325B1C3BB008565C8 /* EmptyListMessage.swift */ = {isa = PBXFileReference; lastKnownFileType = sourcecode.swift; path = EmptyListMessage.swift; sourceTree = "<group>"; };
		4A2FD06F25B5D5FB008565C8 /* ChooseCloudViewController.swift */ = {isa = PBXFileReference; lastKnownFileType = sourcecode.swift; path = ChooseCloudViewController.swift; sourceTree = "<group>"; };
		4A2FD07825B5D98B008565C8 /* CloudCell.swift */ = {isa = PBXFileReference; lastKnownFileType = sourcecode.swift; path = CloudCell.swift; sourceTree = "<group>"; };
		4A2FD08125B5E2BA008565C8 /* VaultInstalling.swift */ = {isa = PBXFileReference; lastKnownFileType = sourcecode.swift; path = VaultInstalling.swift; sourceTree = "<group>"; };
		4A2FD08A25B5E437008565C8 /* OpenExistingVaultCoordinator.swift */ = {isa = PBXFileReference; lastKnownFileType = sourcecode.swift; path = OpenExistingVaultCoordinator.swift; sourceTree = "<group>"; };
		4A3D6553267CF17B000DA764 /* CreateNewVaultPasswordViewModelTests.swift */ = {isa = PBXFileReference; lastKnownFileType = sourcecode.swift; path = CreateNewVaultPasswordViewModelTests.swift; sourceTree = "<group>"; };
		4A3D655E268099F9000DA764 /* VaultCoordinatorError.swift */ = {isa = PBXFileReference; lastKnownFileType = sourcecode.swift; path = VaultCoordinatorError.swift; sourceTree = "<group>"; };
		4A3D65602680A3CB000DA764 /* LocalFileSystemAuthenticating.swift */ = {isa = PBXFileReference; lastKnownFileType = sourcecode.swift; path = LocalFileSystemAuthenticating.swift; sourceTree = "<group>"; };
		4A3D65632680A4B7000DA764 /* LocalFileSystemAuthenticationViewController.swift */ = {isa = PBXFileReference; lastKnownFileType = sourcecode.swift; path = LocalFileSystemAuthenticationViewController.swift; sourceTree = "<group>"; };
		4A3D65652680A842000DA764 /* LocalFileSystemAuthenticationViewModel.swift */ = {isa = PBXFileReference; lastKnownFileType = sourcecode.swift; path = LocalFileSystemAuthenticationViewModel.swift; sourceTree = "<group>"; };
		4A3D658126838991000DA764 /* OpenExistingLocalVaultViewModel.swift */ = {isa = PBXFileReference; lastKnownFileType = sourcecode.swift; path = OpenExistingLocalVaultViewModel.swift; sourceTree = "<group>"; };
		4A3D658526847B11000DA764 /* CreateNewLocalVaultViewModel.swift */ = {isa = PBXFileReference; lastKnownFileType = sourcecode.swift; path = CreateNewLocalVaultViewModel.swift; sourceTree = "<group>"; };
		4A3E2FEB271DC9670090BD44 /* MaintenanceManagerTests.swift */ = {isa = PBXFileReference; lastKnownFileType = sourcecode.swift; path = MaintenanceManagerTests.swift; sourceTree = "<group>"; };
		4A3E2FED271DCA160090BD44 /* MaintenanceDBManager.swift */ = {isa = PBXFileReference; lastKnownFileType = sourcecode.swift; path = MaintenanceDBManager.swift; sourceTree = "<group>"; };
		4A447DB225BEF68100D9520D /* CloudChoosing.swift */ = {isa = PBXFileReference; lastKnownFileType = sourcecode.swift; path = CloudChoosing.swift; sourceTree = "<group>"; };
		4A447DBB25BF003400D9520D /* ChooseCloudViewModel.swift */ = {isa = PBXFileReference; lastKnownFileType = sourcecode.swift; path = ChooseCloudViewModel.swift; sourceTree = "<group>"; };
		4A447E0325BF0B0F00D9520D /* SingleSectionTableViewController.swift */ = {isa = PBXFileReference; lastKnownFileType = sourcecode.swift; path = SingleSectionTableViewController.swift; sourceTree = "<group>"; };
		4A447E1A25BF0DE300D9520D /* ChooseFolderViewController.swift */ = {isa = PBXFileReference; lastKnownFileType = sourcecode.swift; path = ChooseFolderViewController.swift; sourceTree = "<group>"; };
		4A447E2325BF0E3A00D9520D /* ChooseFolderViewModel.swift */ = {isa = PBXFileReference; lastKnownFileType = sourcecode.swift; path = ChooseFolderViewModel.swift; sourceTree = "<group>"; };
		4A447E3C25BF1AD400D9520D /* FolderCell.swift */ = {isa = PBXFileReference; lastKnownFileType = sourcecode.swift; path = FolderCell.swift; sourceTree = "<group>"; };
		4A447E4C25BF1E8B00D9520D /* FileCell.swift */ = {isa = PBXFileReference; lastKnownFileType = sourcecode.swift; path = FileCell.swift; sourceTree = "<group>"; };
		4A447E5525BF1F6A00D9520D /* CloudItemCell.swift */ = {isa = PBXFileReference; lastKnownFileType = sourcecode.swift; path = CloudItemCell.swift; sourceTree = "<group>"; };
		4A49FAB9271ECA530069A0CC /* ItemEnumerationTaskRecord.swift */ = {isa = PBXFileReference; lastKnownFileType = sourcecode.swift; path = ItemEnumerationTaskRecord.swift; sourceTree = "<group>"; };
		4A49FABB271ECB680069A0CC /* ItemEnumerationTaskDBManager.swift */ = {isa = PBXFileReference; lastKnownFileType = sourcecode.swift; path = ItemEnumerationTaskDBManager.swift; sourceTree = "<group>"; };
		4A49FABD271ECDE80069A0CC /* ItemEnumerationTaskManagerTests.swift */ = {isa = PBXFileReference; lastKnownFileType = sourcecode.swift; path = ItemEnumerationTaskManagerTests.swift; sourceTree = "<group>"; };
		4A4A3863253F2B1900EE3828 /* CachedFileManagerTests.swift */ = {isa = PBXFileReference; lastKnownFileType = sourcecode.swift; path = CachedFileManagerTests.swift; sourceTree = "<group>"; };
		4A4B7E3E26B2ABC0009BFDB1 /* VaultDetailViewController.swift */ = {isa = PBXFileReference; lastKnownFileType = sourcecode.swift; path = VaultDetailViewController.swift; sourceTree = "<group>"; };
		4A4B7E4126B2AD6F009BFDB1 /* VaultDetailViewModel.swift */ = {isa = PBXFileReference; lastKnownFileType = sourcecode.swift; path = VaultDetailViewModel.swift; sourceTree = "<group>"; };
		4A4B7E4326B2B1A5009BFDB1 /* TableViewCellViewModel.swift */ = {isa = PBXFileReference; lastKnownFileType = sourcecode.swift; path = TableViewCellViewModel.swift; sourceTree = "<group>"; };
		4A4B7E4526B2B6A0009BFDB1 /* SwitchCellViewModel.swift */ = {isa = PBXFileReference; lastKnownFileType = sourcecode.swift; path = SwitchCellViewModel.swift; sourceTree = "<group>"; };
		4A4B7E4726B2BAFB009BFDB1 /* SwitchCell.swift */ = {isa = PBXFileReference; lastKnownFileType = sourcecode.swift; path = SwitchCell.swift; sourceTree = "<group>"; };
		4A4B7E4926B2C071009BFDB1 /* ButtonCellViewModel.swift */ = {isa = PBXFileReference; lastKnownFileType = sourcecode.swift; path = ButtonCellViewModel.swift; sourceTree = "<group>"; };
		4A4B7E4B26B2FF41009BFDB1 /* TableViewCell.swift */ = {isa = PBXFileReference; lastKnownFileType = sourcecode.swift; path = TableViewCell.swift; sourceTree = "<group>"; };
		4A4B7E6C26B9462F009BFDB1 /* Bindable.swift */ = {isa = PBXFileReference; lastKnownFileType = sourcecode.swift; path = Bindable.swift; sourceTree = "<group>"; };
		4A4B7E7326B954D2009BFDB1 /* HeaderFooterViewModel.swift */ = {isa = PBXFileReference; lastKnownFileType = sourcecode.swift; path = HeaderFooterViewModel.swift; sourceTree = "<group>"; };
		4A4B7E7626B95576009BFDB1 /* BaseHeaderFooterView.swift */ = {isa = PBXFileReference; lastKnownFileType = sourcecode.swift; path = BaseHeaderFooterView.swift; sourceTree = "<group>"; };
		4A4B7E7826B961F0009BFDB1 /* UnlockSectionFooterViewModel.swift */ = {isa = PBXFileReference; lastKnownFileType = sourcecode.swift; path = UnlockSectionFooterViewModel.swift; sourceTree = "<group>"; };
		4A4F47F224B875070033328B /* URL+NameCollisionExtensionTests.swift */ = {isa = PBXFileReference; lastKnownFileType = sourcecode.swift; path = "URL+NameCollisionExtensionTests.swift"; sourceTree = "<group>"; };
		4A511D44265EB13B000A0E01 /* ItemEnumerationTaskTests.swift */ = {isa = PBXFileReference; lastKnownFileType = sourcecode.swift; path = ItemEnumerationTaskTests.swift; sourceTree = "<group>"; };
		4A511D46265FEFBE000A0E01 /* DownloadTask.swift */ = {isa = PBXFileReference; lastKnownFileType = sourcecode.swift; path = DownloadTask.swift; sourceTree = "<group>"; };
		4A511D482660EE3F000A0E01 /* DeletionTaskExecutorTests.swift */ = {isa = PBXFileReference; lastKnownFileType = sourcecode.swift; path = DeletionTaskExecutorTests.swift; sourceTree = "<group>"; };
		4A511D4B2660FEFE000A0E01 /* Workflow.swift */ = {isa = PBXFileReference; lastKnownFileType = sourcecode.swift; path = Workflow.swift; sourceTree = "<group>"; };
		4A511D4D2660FF9E000A0E01 /* WorkflowScheduler.swift */ = {isa = PBXFileReference; lastKnownFileType = sourcecode.swift; path = WorkflowScheduler.swift; sourceTree = "<group>"; };
		4A511D502661000F000A0E01 /* WorkflowFactory.swift */ = {isa = PBXFileReference; lastKnownFileType = sourcecode.swift; path = WorkflowFactory.swift; sourceTree = "<group>"; };
		4A511D5226615439000A0E01 /* ReparentTaskExecutorTests.swift */ = {isa = PBXFileReference; lastKnownFileType = sourcecode.swift; path = ReparentTaskExecutorTests.swift; sourceTree = "<group>"; };
		4A511D562662924C000A0E01 /* ItemEnumerationTask.swift */ = {isa = PBXFileReference; lastKnownFileType = sourcecode.swift; path = ItemEnumerationTask.swift; sourceTree = "<group>"; };
		4A511D582664F290000A0E01 /* DeleteItemHelper.swift */ = {isa = PBXFileReference; lastKnownFileType = sourcecode.swift; path = DeleteItemHelper.swift; sourceTree = "<group>"; };
		4A511D5A26668E0C000A0E01 /* UploadTaskRecord.swift */ = {isa = PBXFileReference; lastKnownFileType = sourcecode.swift; path = UploadTaskRecord.swift; sourceTree = "<group>"; };
		4A511D5C26668E47000A0E01 /* ReparentTaskRecord.swift */ = {isa = PBXFileReference; lastKnownFileType = sourcecode.swift; path = ReparentTaskRecord.swift; sourceTree = "<group>"; };
		4A511D5E26668E68000A0E01 /* DeletionTaskRecord.swift */ = {isa = PBXFileReference; lastKnownFileType = sourcecode.swift; path = DeletionTaskRecord.swift; sourceTree = "<group>"; };
		4A51E5FC261C9A7000CC8C9B /* CryptomatorCommonHostedTests.xctest */ = {isa = PBXFileReference; explicitFileType = wrapper.cfbundle; includeInIndex = 0; path = CryptomatorCommonHostedTests.xctest; sourceTree = BUILT_PRODUCTS_DIR; };
		4A51E600261C9A7000CC8C9B /* Info.plist */ = {isa = PBXFileReference; lastKnownFileType = text.plist.xml; path = Info.plist; sourceTree = "<group>"; };
		4A51E610261C9A8800CC8C9B /* WebDAVKeychainTests.swift */ = {isa = PBXFileReference; lastKnownFileType = sourcecode.swift; path = WebDAVKeychainTests.swift; sourceTree = "<group>"; };
		4A53B6D22722F92D000DC367 /* MoveVaultViewModel.swift */ = {isa = PBXFileReference; lastKnownFileType = sourcecode.swift; path = MoveVaultViewModel.swift; sourceTree = "<group>"; };
		4A53CC10267CBFA100853BB3 /* AddVaultSuccessCoordinator.swift */ = {isa = PBXFileReference; lastKnownFileType = sourcecode.swift; path = AddVaultSuccessCoordinator.swift; sourceTree = "<group>"; };
		4A53CC12267CC1C100853BB3 /* CreateNewVaultPasswordViewController.swift */ = {isa = PBXFileReference; lastKnownFileType = sourcecode.swift; path = CreateNewVaultPasswordViewController.swift; sourceTree = "<group>"; };
		4A53CC14267CC33100853BB3 /* CreateNewVaultPasswordViewModel.swift */ = {isa = PBXFileReference; lastKnownFileType = sourcecode.swift; path = CreateNewVaultPasswordViewModel.swift; sourceTree = "<group>"; };
		4A53CC16267CDBFF00853BB3 /* CreateNewVaultChooseFolderViewModel.swift */ = {isa = PBXFileReference; lastKnownFileType = sourcecode.swift; path = CreateNewVaultChooseFolderViewModel.swift; sourceTree = "<group>"; };
		4A644B43267A3BEC008CBB9A /* SetVaultNameViewController.swift */ = {isa = PBXFileReference; lastKnownFileType = sourcecode.swift; path = SetVaultNameViewController.swift; sourceTree = "<group>"; };
		4A644B46267A3D43008CBB9A /* SetVaultNameViewModel.swift */ = {isa = PBXFileReference; lastKnownFileType = sourcecode.swift; path = SetVaultNameViewModel.swift; sourceTree = "<group>"; };
		4A644B48267B40C3008CBB9A /* SetVaultNameViewModelTests.swift */ = {isa = PBXFileReference; lastKnownFileType = sourcecode.swift; path = SetVaultNameViewModelTests.swift; sourceTree = "<group>"; };
		4A644B4A267B4C08008CBB9A /* CreateNewVaultChooseFolderViewController.swift */ = {isa = PBXFileReference; lastKnownFileType = sourcecode.swift; path = CreateNewVaultChooseFolderViewController.swift; sourceTree = "<group>"; };
		4A644B4C267B55E4008CBB9A /* CreateNewVaultCoordinator.swift */ = {isa = PBXFileReference; lastKnownFileType = sourcecode.swift; path = CreateNewVaultCoordinator.swift; sourceTree = "<group>"; };
		4A644B4E267B9E6A008CBB9A /* SetVaultNameCoordinator.swift */ = {isa = PBXFileReference; lastKnownFileType = sourcecode.swift; path = SetVaultNameCoordinator.swift; sourceTree = "<group>"; };
		4A644B50267BAAF4008CBB9A /* CreateNewFolderViewController.swift */ = {isa = PBXFileReference; lastKnownFileType = sourcecode.swift; path = CreateNewFolderViewController.swift; sourceTree = "<group>"; };
		4A644B52267BAFDA008CBB9A /* CreateNewFolderViewModel.swift */ = {isa = PBXFileReference; lastKnownFileType = sourcecode.swift; path = CreateNewFolderViewModel.swift; sourceTree = "<group>"; };
		4A644B54267C926A008CBB9A /* FolderCreating.swift */ = {isa = PBXFileReference; lastKnownFileType = sourcecode.swift; path = FolderCreating.swift; sourceTree = "<group>"; };
		4A644B56267C958F008CBB9A /* ChildCoordinator.swift */ = {isa = PBXFileReference; lastKnownFileType = sourcecode.swift; path = ChildCoordinator.swift; sourceTree = "<group>"; };
		4A644B58267CA3AD008CBB9A /* CreateNewFolderViewModelTests.swift */ = {isa = PBXFileReference; lastKnownFileType = sourcecode.swift; path = CreateNewFolderViewModelTests.swift; sourceTree = "<group>"; };
		4A644B5A267CA972008CBB9A /* DetectedVaultView.swift */ = {isa = PBXFileReference; lastKnownFileType = sourcecode.swift; path = DetectedVaultView.swift; sourceTree = "<group>"; };
		4A66F57825C47BB2001BE15E /* TextFieldCell.swift */ = {isa = PBXFileReference; lastKnownFileType = sourcecode.swift; path = TextFieldCell.swift; sourceTree = "<group>"; };
		4A66F58125C487C9001BE15E /* PasswordFieldCell.swift */ = {isa = PBXFileReference; lastKnownFileType = sourcecode.swift; path = PasswordFieldCell.swift; sourceTree = "<group>"; };
		4A66F58A25C489C7001BE15E /* OpenExistingVaultPasswordViewModel.swift */ = {isa = PBXFileReference; lastKnownFileType = sourcecode.swift; path = OpenExistingVaultPasswordViewModel.swift; sourceTree = "<group>"; };
		4A6A51FE268B1BEB006F7368 /* OpenExistingLocalVaultCoordinator.swift */ = {isa = PBXFileReference; lastKnownFileType = sourcecode.swift; path = OpenExistingLocalVaultCoordinator.swift; sourceTree = "<group>"; };
		4A6A5203268B2915006F7368 /* OpenExistingLocalVaultViewModelTests.swift */ = {isa = PBXFileReference; lastKnownFileType = sourcecode.swift; path = OpenExistingLocalVaultViewModelTests.swift; sourceTree = "<group>"; };
		4A6A5205268B2B24006F7368 /* MockError.swift */ = {isa = PBXFileReference; lastKnownFileType = sourcecode.swift; path = MockError.swift; sourceTree = "<group>"; };
		4A6A5207268B2B75006F7368 /* AddLocalVaultViewModelTestCase.swift */ = {isa = PBXFileReference; lastKnownFileType = sourcecode.swift; path = AddLocalVaultViewModelTestCase.swift; sourceTree = "<group>"; };
		4A6A520A268B3710006F7368 /* CreateNewLocalVaultViewModelTests.swift */ = {isa = PBXFileReference; lastKnownFileType = sourcecode.swift; path = CreateNewLocalVaultViewModelTests.swift; sourceTree = "<group>"; };
		4A6A520C268B5EF7006F7368 /* RootViewController.swift */ = {isa = PBXFileReference; lastKnownFileType = sourcecode.swift; path = RootViewController.swift; sourceTree = "<group>"; };
		4A6A5218268B6D31006F7368 /* OnboardingViewController.swift */ = {isa = PBXFileReference; lastKnownFileType = sourcecode.swift; path = OnboardingViewController.swift; sourceTree = "<group>"; };
		4A6A521A268B7147006F7368 /* FileProviderCoordinator.swift */ = {isa = PBXFileReference; lastKnownFileType = sourcecode.swift; path = FileProviderCoordinator.swift; sourceTree = "<group>"; };
		4A6A521C268B7C8F006F7368 /* BaseNavigationController.swift */ = {isa = PBXFileReference; lastKnownFileType = sourcecode.swift; path = BaseNavigationController.swift; sourceTree = "<group>"; };
		4A717CD824C835740048E08F /* ReparentTaskManagerTests.swift */ = {isa = PBXFileReference; lastKnownFileType = sourcecode.swift; path = ReparentTaskManagerTests.swift; sourceTree = "<group>"; };
		4A753DB82678A226005F79C1 /* OpenExistingLegacyVaultPasswordViewModel.swift */ = {isa = PBXFileReference; lastKnownFileType = sourcecode.swift; path = OpenExistingLegacyVaultPasswordViewModel.swift; sourceTree = "<group>"; };
		4A797F8E24AC6731007DDBE1 /* FileProviderItemTests.swift */ = {isa = PBXFileReference; lastKnownFileType = sourcecode.swift; path = FileProviderItemTests.swift; sourceTree = "<group>"; };
		4A797F9524AC9936007DDBE1 /* CloudProviderMock.swift */ = {isa = PBXFileReference; lastKnownFileType = sourcecode.swift; path = CloudProviderMock.swift; sourceTree = "<group>"; };
		4A797F9724AC9A1B007DDBE1 /* CloudProviderMockTests.swift */ = {isa = PBXFileReference; lastKnownFileType = sourcecode.swift; path = CloudProviderMockTests.swift; sourceTree = "<group>"; };
		4A79E26826B16993008C9959 /* ActionButton.swift */ = {isa = PBXFileReference; lastKnownFileType = sourcecode.swift; path = ActionButton.swift; sourceTree = "<group>"; };
		4A7B97C125B6F7200044B7FB /* AccountListViewController.swift */ = {isa = PBXFileReference; lastKnownFileType = sourcecode.swift; path = AccountListViewController.swift; sourceTree = "<group>"; };
		4A7B97D225B6F7520044B7FB /* AccountListViewModel.swift */ = {isa = PBXFileReference; lastKnownFileType = sourcecode.swift; path = AccountListViewModel.swift; sourceTree = "<group>"; };
		4A7B97DB25B6F80A0044B7FB /* AccountInfo.swift */ = {isa = PBXFileReference; lastKnownFileType = sourcecode.swift; path = AccountInfo.swift; sourceTree = "<group>"; };
		4A7B97E425B6F86E0044B7FB /* AccountListPosition.swift */ = {isa = PBXFileReference; lastKnownFileType = sourcecode.swift; path = AccountListPosition.swift; sourceTree = "<group>"; };
		4A7BC0DF25ADF12D00F007B3 /* AddVaultViewController.swift */ = {isa = PBXFileReference; lastKnownFileType = sourcecode.swift; path = AddVaultViewController.swift; sourceTree = "<group>"; };
		4A7BC0F025ADFAD600F007B3 /* AddVaultCoordinator.swift */ = {isa = PBXFileReference; lastKnownFileType = sourcecode.swift; path = AddVaultCoordinator.swift; sourceTree = "<group>"; };
		4A8D05D525C5CBE10082C5F7 /* AddVaultSuccessViewController.swift */ = {isa = PBXFileReference; lastKnownFileType = sourcecode.swift; path = AddVaultSuccessViewController.swift; sourceTree = "<group>"; };
		4A8D05DE25C5CD210082C5F7 /* ButtonCell.swift */ = {isa = PBXFileReference; lastKnownFileType = sourcecode.swift; path = ButtonCell.swift; sourceTree = "<group>"; };
		4A8D060425C82F1F0082C5F7 /* AddVaultSuccesing.swift */ = {isa = PBXFileReference; lastKnownFileType = sourcecode.swift; path = AddVaultSuccesing.swift; sourceTree = "<group>"; };
		4A8D061B25C84C450082C5F7 /* SingleSectionHeaderTableViewController.swift */ = {isa = PBXFileReference; lastKnownFileType = sourcecode.swift; path = SingleSectionHeaderTableViewController.swift; sourceTree = "<group>"; };
		4A8F1497266A299E00ADBCE4 /* OnlineItemNameCollisionHandler.swift */ = {isa = PBXFileReference; lastKnownFileType = sourcecode.swift; path = OnlineItemNameCollisionHandler.swift; sourceTree = "<group>"; };
		4A8F1499266A29C900ADBCE4 /* WorkflowMiddlewareMock.swift */ = {isa = PBXFileReference; lastKnownFileType = sourcecode.swift; path = WorkflowMiddlewareMock.swift; sourceTree = "<group>"; };
		4A8F149B266A29E400ADBCE4 /* OnlineItemNameCollisionHandlerTests.swift */ = {isa = PBXFileReference; lastKnownFileType = sourcecode.swift; path = OnlineItemNameCollisionHandlerTests.swift; sourceTree = "<group>"; };
		4A8F149D266A2A8200ADBCE4 /* FileProviderAdapter.swift */ = {isa = PBXFileReference; lastKnownFileType = sourcecode.swift; path = FileProviderAdapter.swift; sourceTree = "<group>"; };
		4A8F149F266A2FD500ADBCE4 /* FileProviderAdapterGetItemTests.swift */ = {isa = PBXFileReference; lastKnownFileType = sourcecode.swift; path = FileProviderAdapterGetItemTests.swift; sourceTree = "<group>"; };
		4A8F14A1266A302A00ADBCE4 /* FileProviderAdapterTestCase.swift */ = {isa = PBXFileReference; lastKnownFileType = sourcecode.swift; path = FileProviderAdapterTestCase.swift; sourceTree = "<group>"; };
		4A9BED63268F1DB000721BAA /* VaultUnlockingServiceSource.swift */ = {isa = PBXFileReference; lastKnownFileType = sourcecode.swift; path = VaultUnlockingServiceSource.swift; sourceTree = "<group>"; };
		4A9BED65268F2D9C00721BAA /* UnlockVaultViewController.swift */ = {isa = PBXFileReference; lastKnownFileType = sourcecode.swift; path = UnlockVaultViewController.swift; sourceTree = "<group>"; };
		4A9D1236261DAC5D00A670E2 /* WebDAVAuthenticationViewModel.swift */ = {isa = PBXFileReference; lastKnownFileType = sourcecode.swift; path = WebDAVAuthenticationViewModel.swift; sourceTree = "<group>"; };
		4A9D123E261E1DD400A670E2 /* WebDAVAuthenticating.swift */ = {isa = PBXFileReference; lastKnownFileType = sourcecode.swift; path = WebDAVAuthenticating.swift; sourceTree = "<group>"; };
		4A9D1246261E227600A670E2 /* WebDAVAuthenticationCoordinator.swift */ = {isa = PBXFileReference; lastKnownFileType = sourcecode.swift; path = WebDAVAuthenticationCoordinator.swift; sourceTree = "<group>"; };
		4A9D124E261F071F00A670E2 /* WebDAVAuthenticator+VC.swift */ = {isa = PBXFileReference; lastKnownFileType = sourcecode.swift; path = "WebDAVAuthenticator+VC.swift"; sourceTree = "<group>"; };
		4A9FCB0B251A02A3002A8B41 /* FileProviderExtensionUI.entitlements */ = {isa = PBXFileReference; lastKnownFileType = text.plist.entitlements; path = FileProviderExtensionUI.entitlements; sourceTree = "<group>"; };
		4A9FCB0C251A02AA002A8B41 /* Cryptomator.entitlements */ = {isa = PBXFileReference; lastKnownFileType = text.plist.entitlements; path = Cryptomator.entitlements; sourceTree = "<group>"; };
		4AA22BFA261CA69F00A17486 /* WebDAVAuthenticationViewController.swift */ = {isa = PBXFileReference; lastKnownFileType = sourcecode.swift; path = WebDAVAuthenticationViewController.swift; sourceTree = "<group>"; };
		4AA22C15261CA8D800A17486 /* URLFieldCell.swift */ = {isa = PBXFileReference; lastKnownFileType = sourcecode.swift; path = URLFieldCell.swift; sourceTree = "<group>"; };
		4AA22C1D261CA94700A17486 /* UsernameFieldCell.swift */ = {isa = PBXFileReference; lastKnownFileType = sourcecode.swift; path = UsernameFieldCell.swift; sourceTree = "<group>"; };
		4AA621D6249A6A8400A0BCBD /* FileProviderExtension.appex */ = {isa = PBXFileReference; explicitFileType = "wrapper.app-extension"; includeInIndex = 0; path = FileProviderExtension.appex; sourceTree = BUILT_PRODUCTS_DIR; };
		4AA621D8249A6A8400A0BCBD /* FileProviderExtension.swift */ = {isa = PBXFileReference; lastKnownFileType = sourcecode.swift; path = FileProviderExtension.swift; sourceTree = "<group>"; };
		4AA621DC249A6A8400A0BCBD /* FileProviderEnumerator.swift */ = {isa = PBXFileReference; lastKnownFileType = sourcecode.swift; path = FileProviderEnumerator.swift; sourceTree = "<group>"; };
		4AA621DE249A6A8400A0BCBD /* Info.plist */ = {isa = PBXFileReference; lastKnownFileType = text.plist.xml; path = Info.plist; sourceTree = "<group>"; };
		4AA621DF249A6A8400A0BCBD /* FileProviderExtension.entitlements */ = {isa = PBXFileReference; lastKnownFileType = text.plist.entitlements; path = FileProviderExtension.entitlements; sourceTree = "<group>"; };
		4AA621E4249A6A8400A0BCBD /* FileProviderExtensionUI.appex */ = {isa = PBXFileReference; explicitFileType = "wrapper.app-extension"; includeInIndex = 0; path = FileProviderExtensionUI.appex; sourceTree = BUILT_PRODUCTS_DIR; };
		4AA621EB249A6A8400A0BCBD /* Info.plist */ = {isa = PBXFileReference; lastKnownFileType = text.plist.xml; path = Info.plist; sourceTree = "<group>"; };
		4AA8613625C19D4F002A59F5 /* DetectedMasterkeyViewModel.swift */ = {isa = PBXFileReference; lastKnownFileType = sourcecode.swift; path = DetectedMasterkeyViewModel.swift; sourceTree = "<group>"; };
		4AA8614725C1C670002A59F5 /* OpenExistingVaultChooseFolderViewController.swift */ = {isa = PBXFileReference; lastKnownFileType = sourcecode.swift; path = OpenExistingVaultChooseFolderViewController.swift; sourceTree = "<group>"; };
		4AA8615025C1DB5E002A59F5 /* OpenExistingVaultPasswordViewController.swift */ = {isa = PBXFileReference; lastKnownFileType = sourcecode.swift; path = OpenExistingVaultPasswordViewController.swift; sourceTree = "<group>"; };
		4AB1C324265CE69700DC7A49 /* DownloadTaskExecutorTests.swift */ = {isa = PBXFileReference; lastKnownFileType = sourcecode.swift; path = DownloadTaskExecutorTests.swift; sourceTree = "<group>"; };
		4AB1C326265CEA0E00DC7A49 /* CreatingOrDeletingItemPathLockHandler.swift */ = {isa = PBXFileReference; lastKnownFileType = sourcecode.swift; path = CreatingOrDeletingItemPathLockHandler.swift; sourceTree = "<group>"; };
		4AB1C328265CED6600DC7A49 /* ReadingItemPathLockHandler.swift */ = {isa = PBXFileReference; lastKnownFileType = sourcecode.swift; path = ReadingItemPathLockHandler.swift; sourceTree = "<group>"; };
		4AB1C339265E9D8600DC7A49 /* UploadTaskExecutorTests.swift */ = {isa = PBXFileReference; lastKnownFileType = sourcecode.swift; path = UploadTaskExecutorTests.swift; sourceTree = "<group>"; };
		4AB1C33B265E9DBC00DC7A49 /* CloudTaskExecutorTestCase.swift */ = {isa = PBXFileReference; lastKnownFileType = sourcecode.swift; path = CloudTaskExecutorTestCase.swift; sourceTree = "<group>"; };
		4AB8538F26BA844300555F00 /* Publisher+OptionalAssign.swift */ = {isa = PBXFileReference; lastKnownFileType = sourcecode.swift; path = "Publisher+OptionalAssign.swift"; sourceTree = "<group>"; };
		4AB8539526BA87A700555F00 /* VaultDetailUnlockVaultViewController.swift */ = {isa = PBXFileReference; lastKnownFileType = sourcecode.swift; path = VaultDetailUnlockVaultViewController.swift; sourceTree = "<group>"; };
		4AB8539726BA881F00555F00 /* VaultDetailUnlockVaultViewModel.swift */ = {isa = PBXFileReference; lastKnownFileType = sourcecode.swift; path = VaultDetailUnlockVaultViewModel.swift; sourceTree = "<group>"; };
		4AB8539B26BA8A8200555F00 /* VaultPasswordVerifying.swift */ = {isa = PBXFileReference; lastKnownFileType = sourcecode.swift; path = VaultPasswordVerifying.swift; sourceTree = "<group>"; };
		4AB8539D26BA8B4C00555F00 /* VaultDetailUnlockCoordinator.swift */ = {isa = PBXFileReference; lastKnownFileType = sourcecode.swift; path = VaultDetailUnlockCoordinator.swift; sourceTree = "<group>"; };
		4ABA985B2729557A004BB717 /* CloudProviderMock.swift */ = {isa = PBXFileReference; lastKnownFileType = sourcecode.swift; path = CloudProviderMock.swift; sourceTree = "<group>"; };
		4ABC08D6250D1EB600E3CEDC /* DeletionTaskManagerTests.swift */ = {isa = PBXFileReference; lastKnownFileType = sourcecode.swift; path = DeletionTaskManagerTests.swift; sourceTree = "<group>"; };
		4ABCF3512726D24800A7FBB7 /* MoveVaultViewModelTests.swift */ = {isa = PBXFileReference; lastKnownFileType = sourcecode.swift; path = MoveVaultViewModelTests.swift; sourceTree = "<group>"; };
		4AD0F61B24AF203F0026B765 /* FileProvider+Actions.swift */ = {isa = PBXFileReference; lastKnownFileType = sourcecode.swift; path = "FileProvider+Actions.swift"; sourceTree = "<group>"; };
		4ADBD35727284BAB00B19B5C /* MoveVaultViewController.swift */ = {isa = PBXFileReference; lastKnownFileType = sourcecode.swift; path = MoveVaultViewController.swift; sourceTree = "<group>"; };
		4ADD233B267219E200374E4E /* LocalCachedFileInfo.swift */ = {isa = PBXFileReference; lastKnownFileType = sourcecode.swift; path = LocalCachedFileInfo.swift; sourceTree = "<group>"; };
		4ADD233D2672376500374E4E /* WorkflowConstraint.swift */ = {isa = PBXFileReference; lastKnownFileType = sourcecode.swift; path = WorkflowConstraint.swift; sourceTree = "<group>"; };
		4ADD233F26737CD400374E4E /* RootFileProviderItem.swift */ = {isa = PBXFileReference; lastKnownFileType = sourcecode.swift; path = RootFileProviderItem.swift; sourceTree = "<group>"; };
		4ADD2341267383BE00374E4E /* AddVaultSuccessViewModel.swift */ = {isa = PBXFileReference; lastKnownFileType = sourcecode.swift; path = AddVaultSuccessViewModel.swift; sourceTree = "<group>"; };
		4ADD9DBD272967E400B73FB9 /* VaultManagerMock.swift */ = {isa = PBXFileReference; lastKnownFileType = sourcecode.swift; path = VaultManagerMock.swift; sourceTree = "<group>"; };
		4AE0D8D62653D5D500DF5D22 /* CloudTask.swift */ = {isa = PBXFileReference; lastKnownFileType = sourcecode.swift; path = CloudTask.swift; sourceTree = "<group>"; };
		4AE0D8D92653D90C00DF5D22 /* ItemEnumerationTaskExecutor.swift */ = {isa = PBXFileReference; lastKnownFileType = sourcecode.swift; path = ItemEnumerationTaskExecutor.swift; sourceTree = "<group>"; };
		4AE0D8DB2653DF1300DF5D22 /* DownloadTaskExecutor.swift */ = {isa = PBXFileReference; lastKnownFileType = sourcecode.swift; path = DownloadTaskExecutor.swift; sourceTree = "<group>"; };
		4AE0D8DD2653F18900DF5D22 /* DeletionTaskExecutor.swift */ = {isa = PBXFileReference; lastKnownFileType = sourcecode.swift; path = DeletionTaskExecutor.swift; sourceTree = "<group>"; };
		4AE7D79225826A0800C5E1D8 /* FileProviderExtension-Bridging-Header.h */ = {isa = PBXFileReference; lastKnownFileType = sourcecode.c.h; path = "FileProviderExtension-Bridging-Header.h"; sourceTree = "<group>"; };
		4AE7D79325826A0900C5E1D8 /* FileProviderValidationServiceSource.h */ = {isa = PBXFileReference; fileEncoding = 4; lastKnownFileType = sourcecode.c.h; path = FileProviderValidationServiceSource.h; sourceTree = "<group>"; };
		4AE7D79425826A0900C5E1D8 /* FileProviderValidationServiceSource.m */ = {isa = PBXFileReference; fileEncoding = 4; lastKnownFileType = sourcecode.c.objc; path = FileProviderValidationServiceSource.m; sourceTree = "<group>"; };
		4AE97DA824572E4900452814 /* Cryptomator.app */ = {isa = PBXFileReference; explicitFileType = wrapper.application; includeInIndex = 0; path = Cryptomator.app; sourceTree = BUILT_PRODUCTS_DIR; };
		4AE97DAA24572E4900452814 /* AppDelegate.swift */ = {isa = PBXFileReference; lastKnownFileType = sourcecode.swift; path = AppDelegate.swift; sourceTree = "<group>"; };
		4AE97DB324572E4A00452814 /* Assets.xcassets */ = {isa = PBXFileReference; lastKnownFileType = folder.assetcatalog; path = Assets.xcassets; sourceTree = "<group>"; };
		4AE97DB624572E4A00452814 /* Base */ = {isa = PBXFileReference; lastKnownFileType = file.storyboard; name = Base; path = Base.lproj/LaunchScreen.storyboard; sourceTree = "<group>"; };
		4AE97DB824572E4A00452814 /* Info.plist */ = {isa = PBXFileReference; lastKnownFileType = text.plist.xml; path = Info.plist; sourceTree = "<group>"; };
		4AE97DBD24572E4A00452814 /* CryptomatorTests.xctest */ = {isa = PBXFileReference; explicitFileType = wrapper.cfbundle; includeInIndex = 0; path = CryptomatorTests.xctest; sourceTree = BUILT_PRODUCTS_DIR; };
		4AE97DC324572E4A00452814 /* Info.plist */ = {isa = PBXFileReference; lastKnownFileType = text.plist.xml; path = Info.plist; sourceTree = "<group>"; };
		4AEBE8BB2653F2FD0031487F /* ReparentTaskExecutor.swift */ = {isa = PBXFileReference; lastKnownFileType = sourcecode.swift; path = ReparentTaskExecutor.swift; sourceTree = "<group>"; };
		4AEBE8BD2653F4280031487F /* UploadTaskExecutor.swift */ = {isa = PBXFileReference; lastKnownFileType = sourcecode.swift; path = UploadTaskExecutor.swift; sourceTree = "<group>"; };
		4AEBE8C12653FAD40031487F /* WorkflowMiddleware.swift */ = {isa = PBXFileReference; lastKnownFileType = sourcecode.swift; path = WorkflowMiddleware.swift; sourceTree = "<group>"; };
		4AEBE8C626540EBF0031487F /* MovingItemPathLockHandler.swift */ = {isa = PBXFileReference; lastKnownFileType = sourcecode.swift; path = MovingItemPathLockHandler.swift; sourceTree = "<group>"; };
		4AEFF7F127145ADD00D6CB99 /* LogLevelUpdatingServiceSource.swift */ = {isa = PBXFileReference; lastKnownFileType = sourcecode.swift; path = LogLevelUpdatingServiceSource.swift; sourceTree = "<group>"; };
		4AEFF7F327145CB400D6CB99 /* LogLevelUpdatingServiceSourceTests.swift */ = {isa = PBXFileReference; lastKnownFileType = sourcecode.swift; path = LogLevelUpdatingServiceSourceTests.swift; sourceTree = "<group>"; };
		4AEFF7F527145F5A00D6CB99 /* FileProviderConnectorMock.swift */ = {isa = PBXFileReference; lastKnownFileType = sourcecode.swift; path = FileProviderConnectorMock.swift; sourceTree = "<group>"; };
		4AF45355271F2A8300CF1919 /* RenameVaultViewModel.swift */ = {isa = PBXFileReference; lastKnownFileType = sourcecode.swift; path = RenameVaultViewModel.swift; sourceTree = "<group>"; };
		4AF45358271F38FC00CF1919 /* RenameVaultViewModelTests.swift */ = {isa = PBXFileReference; lastKnownFileType = sourcecode.swift; path = RenameVaultViewModelTests.swift; sourceTree = "<group>"; };
		4AF4535C27205F6200CF1919 /* VaultDetailCoordinator.swift */ = {isa = PBXFileReference; lastKnownFileType = sourcecode.swift; path = VaultDetailCoordinator.swift; sourceTree = "<group>"; };
		4AF4535E272066A600CF1919 /* RenameVaultViewController.swift */ = {isa = PBXFileReference; lastKnownFileType = sourcecode.swift; path = RenameVaultViewController.swift; sourceTree = "<group>"; };
		4AF91CBD25A63FD600ACF01E /* VaultListViewModel.swift */ = {isa = PBXFileReference; lastKnownFileType = sourcecode.swift; path = VaultListViewModel.swift; sourceTree = "<group>"; };
		4AF91CC625A6437000ACF01E /* Colors.xcassets */ = {isa = PBXFileReference; lastKnownFileType = folder.assetcatalog; path = Colors.xcassets; sourceTree = "<group>"; };
		4AF91CCF25A71C5800ACF01E /* UIImage+CloudProviderType.swift */ = {isa = PBXFileReference; lastKnownFileType = sourcecode.swift; path = "UIImage+CloudProviderType.swift"; sourceTree = "<group>"; };
		4AF91CD825A722A600ACF01E /* VaultInfo.swift */ = {isa = PBXFileReference; lastKnownFileType = sourcecode.swift; path = VaultInfo.swift; sourceTree = "<group>"; };
		4AF91CE125A7234500ACF01E /* DatabaseManager.swift */ = {isa = PBXFileReference; lastKnownFileType = sourcecode.swift; path = DatabaseManager.swift; sourceTree = "<group>"; };
		4AF91CEA25A7306E00ACF01E /* DatabaseManagerTests.swift */ = {isa = PBXFileReference; lastKnownFileType = sourcecode.swift; path = DatabaseManagerTests.swift; sourceTree = "<group>"; };
		4AF91CF325A8BB0D00ACF01E /* VaultListViewModelTests.swift */ = {isa = PBXFileReference; lastKnownFileType = sourcecode.swift; path = VaultListViewModelTests.swift; sourceTree = "<group>"; };
		4AF91D0C25A8D5EF00ACF01E /* ListViewModel.swift */ = {isa = PBXFileReference; lastKnownFileType = sourcecode.swift; path = ListViewModel.swift; sourceTree = "<group>"; };
		4AFCE4CA25B8419D0069C4FC /* FolderChoosing.swift */ = {isa = PBXFileReference; lastKnownFileType = sourcecode.swift; path = FolderChoosing.swift; sourceTree = "<group>"; };
		4AFCE4D325B842830069C4FC /* AccountListing.swift */ = {isa = PBXFileReference; lastKnownFileType = sourcecode.swift; path = AccountListing.swift; sourceTree = "<group>"; };
		4AFCE4DC25B8514F0069C4FC /* EditableTableViewHeader.swift */ = {isa = PBXFileReference; lastKnownFileType = sourcecode.swift; path = EditableTableViewHeader.swift; sourceTree = "<group>"; };
		4AFCE4FE25B871500069C4FC /* AccountCellContent.swift */ = {isa = PBXFileReference; lastKnownFileType = sourcecode.swift; path = AccountCellContent.swift; sourceTree = "<group>"; };
		4AFCE51525B880C90069C4FC /* AccountCell.swift */ = {isa = PBXFileReference; lastKnownFileType = sourcecode.swift; path = AccountCell.swift; sourceTree = "<group>"; };
		4AFCE51E25B89CD80069C4FC /* CloudProviderType+Localization.swift */ = {isa = PBXFileReference; lastKnownFileType = sourcecode.swift; path = "CloudProviderType+Localization.swift"; sourceTree = "<group>"; };
		4AFCE53925B9D6A60069C4FC /* CloudAuthenticator.swift */ = {isa = PBXFileReference; lastKnownFileType = sourcecode.swift; path = CloudAuthenticator.swift; sourceTree = "<group>"; };
		4AFCE56925BAEE890069C4FC /* AccountListViewModelTests.swift */ = {isa = PBXFileReference; lastKnownFileType = sourcecode.swift; path = AccountListViewModelTests.swift; sourceTree = "<group>"; };
		4AFD8C0E269304A700F77BA6 /* UnlockVaultViewModel.swift */ = {isa = PBXFileReference; lastKnownFileType = sourcecode.swift; path = UnlockVaultViewModel.swift; sourceTree = "<group>"; };
		4AFD8C102693204900F77BA6 /* ErrorWrapper.swift */ = {isa = PBXFileReference; lastKnownFileType = sourcecode.swift; path = ErrorWrapper.swift; sourceTree = "<group>"; };
		4AFE6AA72514B65800A4A315 /* CloudPath+NameCollision.swift */ = {isa = PBXFileReference; lastKnownFileType = sourcecode.swift; path = "CloudPath+NameCollision.swift"; sourceTree = "<group>"; };
		740375D72587AE7A0023FF53 /* libCryptomatorFileProvider.a */ = {isa = PBXFileReference; explicitFileType = archive.ar; includeInIndex = 0; path = libCryptomatorFileProvider.a; sourceTree = BUILT_PRODUCTS_DIR; };
		740375F02587AEB40023FF53 /* FileProviderNotificator.swift */ = {isa = PBXFileReference; lastKnownFileType = sourcecode.swift; path = FileProviderNotificator.swift; sourceTree = "<group>"; };
		740375F12587AEB40023FF53 /* FileProviderAdapterError.swift */ = {isa = PBXFileReference; lastKnownFileType = sourcecode.swift; path = FileProviderAdapterError.swift; sourceTree = "<group>"; };
		740375F32587AEB50023FF53 /* FileProviderItem.swift */ = {isa = PBXFileReference; lastKnownFileType = sourcecode.swift; path = FileProviderItem.swift; sourceTree = "<group>"; };
		740375F42587AEB50023FF53 /* ItemStatus.swift */ = {isa = PBXFileReference; lastKnownFileType = sourcecode.swift; path = ItemStatus.swift; sourceTree = "<group>"; };
		740375F52587AEB50023FF53 /* URL+NameCollisionExtension.swift */ = {isa = PBXFileReference; lastKnownFileType = sourcecode.swift; path = "URL+NameCollisionExtension.swift"; sourceTree = "<group>"; };
		740375F92587AEB50023FF53 /* CryptomatorFileProvider.h */ = {isa = PBXFileReference; lastKnownFileType = sourcecode.c.h; path = CryptomatorFileProvider.h; sourceTree = "<group>"; };
		740375FA2587AEB50023FF53 /* CloudPath+NameCollision.swift */ = {isa = PBXFileReference; lastKnownFileType = sourcecode.swift; path = "CloudPath+NameCollision.swift"; sourceTree = "<group>"; };
		740375FB2587AEB50023FF53 /* FileProviderNetworkTask.swift */ = {isa = PBXFileReference; lastKnownFileType = sourcecode.swift; path = FileProviderNetworkTask.swift; sourceTree = "<group>"; };
		740375FC2587AEB50023FF53 /* FileProviderItemList.swift */ = {isa = PBXFileReference; lastKnownFileType = sourcecode.swift; path = FileProviderItemList.swift; sourceTree = "<group>"; };
		740375FE2587AEB60023FF53 /* RWLock.swift */ = {isa = PBXFileReference; lastKnownFileType = sourcecode.swift; path = RWLock.swift; sourceTree = "<group>"; };
		740375FF2587AEB60023FF53 /* FileSystemLock.swift */ = {isa = PBXFileReference; lastKnownFileType = sourcecode.swift; path = FileSystemLock.swift; sourceTree = "<group>"; };
		740376002587AEB60023FF53 /* LockNode.swift */ = {isa = PBXFileReference; lastKnownFileType = sourcecode.swift; path = LockNode.swift; sourceTree = "<group>"; };
		740376012587AEB60023FF53 /* LockManager.swift */ = {isa = PBXFileReference; lastKnownFileType = sourcecode.swift; path = LockManager.swift; sourceTree = "<group>"; };
		740376032587AEB60023FF53 /* ItemMetadata.swift */ = {isa = PBXFileReference; lastKnownFileType = sourcecode.swift; path = ItemMetadata.swift; sourceTree = "<group>"; };
		740376042587AEB60023FF53 /* DeletionTask.swift */ = {isa = PBXFileReference; lastKnownFileType = sourcecode.swift; path = DeletionTask.swift; sourceTree = "<group>"; };
		740376052587AEB60023FF53 /* UploadTaskDBManager.swift */ = {isa = PBXFileReference; lastKnownFileType = sourcecode.swift; path = UploadTaskDBManager.swift; sourceTree = "<group>"; };
		740376062587AEB60023FF53 /* UploadTask.swift */ = {isa = PBXFileReference; lastKnownFileType = sourcecode.swift; path = UploadTask.swift; sourceTree = "<group>"; };
		740376072587AEB60023FF53 /* ReparentTaskDBManager.swift */ = {isa = PBXFileReference; lastKnownFileType = sourcecode.swift; path = ReparentTaskDBManager.swift; sourceTree = "<group>"; };
		740376082587AEB70023FF53 /* DeletionTaskDBManager.swift */ = {isa = PBXFileReference; lastKnownFileType = sourcecode.swift; path = DeletionTaskDBManager.swift; sourceTree = "<group>"; };
		740376092587AEB70023FF53 /* CachedFileDBManager.swift */ = {isa = PBXFileReference; lastKnownFileType = sourcecode.swift; path = CachedFileDBManager.swift; sourceTree = "<group>"; };
		7403760B2587AEB70023FF53 /* ItemMetadataDBManager.swift */ = {isa = PBXFileReference; lastKnownFileType = sourcecode.swift; path = ItemMetadataDBManager.swift; sourceTree = "<group>"; };
		7403760C2587AEB70023FF53 /* ReparentTask.swift */ = {isa = PBXFileReference; lastKnownFileType = sourcecode.swift; path = ReparentTask.swift; sourceTree = "<group>"; };
		7403760D2587AEB70023FF53 /* DatabaseHelper.swift */ = {isa = PBXFileReference; lastKnownFileType = sourcecode.swift; path = DatabaseHelper.swift; sourceTree = "<group>"; };
		7408E6BE267783F100D7FAEA /* LocalWebViewController.swift */ = {isa = PBXFileReference; lastKnownFileType = sourcecode.swift; path = LocalWebViewController.swift; sourceTree = "<group>"; };
		7408E6C026778C7A00D7FAEA /* LocalWebViewModel.swift */ = {isa = PBXFileReference; lastKnownFileType = sourcecode.swift; path = LocalWebViewModel.swift; sourceTree = "<group>"; };
		7408E6C226778D9B00D7FAEA /* AboutCoordinator.swift */ = {isa = PBXFileReference; lastKnownFileType = sourcecode.swift; path = AboutCoordinator.swift; sourceTree = "<group>"; };
		7408E6C42677954000D7FAEA /* about.html */ = {isa = PBXFileReference; fileEncoding = 4; lastKnownFileType = text.html; path = about.html; sourceTree = "<group>"; };
		7408E6C6267797B700D7FAEA /* style.css */ = {isa = PBXFileReference; fileEncoding = 4; lastKnownFileType = text.css; path = style.css; sourceTree = "<group>"; };
		7408E6C92677985800D7FAEA /* jquery-3.6.0.slim.min.js */ = {isa = PBXFileReference; fileEncoding = 4; lastKnownFileType = sourcecode.javascript; path = "jquery-3.6.0.slim.min.js"; sourceTree = "<group>"; };
		7408E6CC26779BCC00D7FAEA /* AboutViewModel.swift */ = {isa = PBXFileReference; lastKnownFileType = sourcecode.swift; path = AboutViewModel.swift; sourceTree = "<group>"; };
		740D367D266A18DF0058744D /* SettingsViewController.swift */ = {isa = PBXFileReference; lastKnownFileType = sourcecode.swift; path = SettingsViewController.swift; sourceTree = "<group>"; };
		740D3681266A19150058744D /* SettingsViewModel.swift */ = {isa = PBXFileReference; lastKnownFileType = sourcecode.swift; path = SettingsViewModel.swift; sourceTree = "<group>"; };
		740D3683266A1B180058744D /* SettingsCoordinator.swift */ = {isa = PBXFileReference; lastKnownFileType = sourcecode.swift; path = SettingsCoordinator.swift; sourceTree = "<group>"; };
		742679FA26A56B33004C61BC /* en */ = {isa = PBXFileReference; lastKnownFileType = text.plist.strings; name = en; path = en.lproj/Localizable.strings; sourceTree = "<group>"; };
		742679FE26A578E2004C61BC /* de */ = {isa = PBXFileReference; lastKnownFileType = text.plist.strings; name = de; path = de.lproj/Localizable.strings; sourceTree = "<group>"; };
		74267A0326A5793E004C61BC /* el */ = {isa = PBXFileReference; lastKnownFileType = text.plist.strings; name = el; path = el.lproj/Localizable.strings; sourceTree = "<group>"; };
		74267A0426A57944004C61BC /* es */ = {isa = PBXFileReference; lastKnownFileType = text.plist.strings; name = es; path = es.lproj/Localizable.strings; sourceTree = "<group>"; };
		74267A0526A57947004C61BC /* fr */ = {isa = PBXFileReference; lastKnownFileType = text.plist.strings; name = fr; path = fr.lproj/Localizable.strings; sourceTree = "<group>"; };
		74267A0A26A5795C004C61BC /* it */ = {isa = PBXFileReference; lastKnownFileType = text.plist.strings; name = it; path = it.lproj/Localizable.strings; sourceTree = "<group>"; };
		74267A0B26A57960004C61BC /* ja */ = {isa = PBXFileReference; lastKnownFileType = text.plist.strings; name = ja; path = ja.lproj/Localizable.strings; sourceTree = "<group>"; };
		74267A0C26A57963004C61BC /* ko */ = {isa = PBXFileReference; lastKnownFileType = text.plist.strings; name = ko; path = ko.lproj/Localizable.strings; sourceTree = "<group>"; };
		74267A0F26A5796C004C61BC /* nl */ = {isa = PBXFileReference; lastKnownFileType = text.plist.strings; name = nl; path = nl.lproj/Localizable.strings; sourceTree = "<group>"; };
		74267A1226A5797F004C61BC /* pl */ = {isa = PBXFileReference; lastKnownFileType = text.plist.strings; name = pl; path = pl.lproj/Localizable.strings; sourceTree = "<group>"; };
		74267A1326A57981004C61BC /* pt-BR */ = {isa = PBXFileReference; lastKnownFileType = text.plist.strings; name = "pt-BR"; path = "pt-BR.lproj/Localizable.strings"; sourceTree = "<group>"; };
		74267A1626A5798C004C61BC /* ru */ = {isa = PBXFileReference; lastKnownFileType = text.plist.strings; name = ru; path = ru.lproj/Localizable.strings; sourceTree = "<group>"; };
		74267A1726A57990004C61BC /* sk */ = {isa = PBXFileReference; lastKnownFileType = text.plist.strings; name = sk; path = sk.lproj/Localizable.strings; sourceTree = "<group>"; };
		74267A1A26A5799A004C61BC /* sv */ = {isa = PBXFileReference; lastKnownFileType = text.plist.strings; name = sv; path = sv.lproj/Localizable.strings; sourceTree = "<group>"; };
		74267A1C26A5799F004C61BC /* tr */ = {isa = PBXFileReference; lastKnownFileType = text.plist.strings; name = tr; path = tr.lproj/Localizable.strings; sourceTree = "<group>"; };
		74267A1D26A579A4004C61BC /* zh-Hans */ = {isa = PBXFileReference; lastKnownFileType = text.plist.strings; name = "zh-Hans"; path = "zh-Hans.lproj/Localizable.strings"; sourceTree = "<group>"; };
		7460FFED26FB6C100018BCC4 /* pt */ = {isa = PBXFileReference; lastKnownFileType = text.plist.strings; name = pt; path = pt.lproj/Localizable.strings; sourceTree = "<group>"; };
		7460FFEE26FCC6FC0018BCC4 /* OnboardingNavigationController.swift */ = {isa = PBXFileReference; lastKnownFileType = sourcecode.swift; path = OnboardingNavigationController.swift; sourceTree = "<group>"; };
		7469AD99266E26B0000DCD45 /* URL+Zip.swift */ = {isa = PBXFileReference; lastKnownFileType = sourcecode.swift; path = "URL+Zip.swift"; sourceTree = "<group>"; };
		74A1B13D2726A9E60098224B /* hi */ = {isa = PBXFileReference; lastKnownFileType = text.plist.strings; name = hi; path = hi.lproj/Localizable.strings; sourceTree = "<group>"; };
		74BDA62B26CE8AE1007FBD72 /* cs */ = {isa = PBXFileReference; lastKnownFileType = text.plist.strings; name = cs; path = cs.lproj/Localizable.strings; sourceTree = "<group>"; };
		74C2BC4726E8E21D00BCAA03 /* OnboardingViewController.swift */ = {isa = PBXFileReference; lastKnownFileType = sourcecode.swift; path = OnboardingViewController.swift; sourceTree = "<group>"; };
		74C2BC4926E8E24A00BCAA03 /* OnboardingViewModel.swift */ = {isa = PBXFileReference; lastKnownFileType = sourcecode.swift; path = OnboardingViewModel.swift; sourceTree = "<group>"; };
		74C2BC4B26E8E63700BCAA03 /* OnboardingCoordinator.swift */ = {isa = PBXFileReference; lastKnownFileType = sourcecode.swift; path = OnboardingCoordinator.swift; sourceTree = "<group>"; };
		74C2BC4D26E8FCB200BCAA03 /* PurchaseViewController.swift */ = {isa = PBXFileReference; lastKnownFileType = sourcecode.swift; path = PurchaseViewController.swift; sourceTree = "<group>"; };
		74C2BC4F26E8FCC100BCAA03 /* PurchaseViewModel.swift */ = {isa = PBXFileReference; lastKnownFileType = sourcecode.swift; path = PurchaseViewModel.swift; sourceTree = "<group>"; };
		74C2BC5126E8FCD000BCAA03 /* PurchaseCoordinator.swift */ = {isa = PBXFileReference; lastKnownFileType = sourcecode.swift; path = PurchaseCoordinator.swift; sourceTree = "<group>"; };
		74C2BC5326E9097E00BCAA03 /* UpgradeCoordinator.swift */ = {isa = PBXFileReference; lastKnownFileType = sourcecode.swift; path = UpgradeCoordinator.swift; sourceTree = "<group>"; };
		74C2BC5526E9098500BCAA03 /* UpgradeViewModel.swift */ = {isa = PBXFileReference; lastKnownFileType = sourcecode.swift; path = UpgradeViewModel.swift; sourceTree = "<group>"; };
		74C2BC5726E9098B00BCAA03 /* UpgradeViewController.swift */ = {isa = PBXFileReference; lastKnownFileType = sourcecode.swift; path = UpgradeViewController.swift; sourceTree = "<group>"; };
		74D365B9268B5DB0005ECD69 /* FilesAppUtil.swift */ = {isa = PBXFileReference; lastKnownFileType = sourcecode.swift; path = FilesAppUtil.swift; sourceTree = "<group>"; };
		74DFF9DA26DF87A0009981ED /* ro */ = {isa = PBXFileReference; lastKnownFileType = text.plist.strings; name = ro; path = ro.lproj/Localizable.strings; sourceTree = "<group>"; };
		74F5DC1726D928A100AFE989 /* Configuration.storekit */ = {isa = PBXFileReference; lastKnownFileType = text; path = Configuration.storekit; sourceTree = "<group>"; };
		74F5DC1926D92A1D00AFE989 /* StoreKitTestCertificate.cer */ = {isa = PBXFileReference; lastKnownFileType = file; path = StoreKitTestCertificate.cer; sourceTree = "<group>"; };
		74F5DC1B26DCD2FB00AFE989 /* StoreObserver.swift */ = {isa = PBXFileReference; lastKnownFileType = sourcecode.swift; path = StoreObserver.swift; sourceTree = "<group>"; };
		74F5DC1E26DD036D00AFE989 /* StoreManager.swift */ = {isa = PBXFileReference; lastKnownFileType = sourcecode.swift; path = StoreManager.swift; sourceTree = "<group>"; };
		74FC576025ADED030003ED27 /* VaultCell.swift */ = {isa = PBXFileReference; lastKnownFileType = sourcecode.swift; path = VaultCell.swift; sourceTree = "<group>"; };
/* End PBXFileReference section */

/* Begin PBXFrameworksBuildPhase section */
		4A2245CD24A5E16300DBA437 /* Frameworks */ = {
			isa = PBXFrameworksBuildPhase;
			buildActionMask = 2147483647;
			files = (
				740376292587AFF70023FF53 /* libCryptomatorFileProvider.a in Frameworks */,
			);
			runOnlyForDeploymentPostprocessing = 0;
		};
		4A51E5F9261C9A7000CC8C9B /* Frameworks */ = {
			isa = PBXFrameworksBuildPhase;
			buildActionMask = 2147483647;
			files = (
			);
			runOnlyForDeploymentPostprocessing = 0;
		};
		4AA621D3249A6A8400A0BCBD /* Frameworks */ = {
			isa = PBXFrameworksBuildPhase;
			buildActionMask = 2147483647;
			files = (
				747F2EB52587B7780072FB30 /* libCryptomatorFileProvider.a in Frameworks */,
			);
			runOnlyForDeploymentPostprocessing = 0;
		};
		4AA621E1249A6A8400A0BCBD /* Frameworks */ = {
			isa = PBXFrameworksBuildPhase;
			buildActionMask = 2147483647;
			files = (
				4A9BED67268F379300721BAA /* libCryptomatorFileProvider.a in Frameworks */,
			);
			runOnlyForDeploymentPostprocessing = 0;
		};
		4AE97DA524572E4900452814 /* Frameworks */ = {
			isa = PBXFrameworksBuildPhase;
			buildActionMask = 2147483647;
			files = (
				4A9172822619F17C003C4043 /* CryptomatorCommon in Frameworks */,
				4A1673ED270DE4600075C724 /* libCryptomatorFileProvider.a in Frameworks */,
			);
			runOnlyForDeploymentPostprocessing = 0;
		};
		4AE97DBA24572E4A00452814 /* Frameworks */ = {
			isa = PBXFrameworksBuildPhase;
			buildActionMask = 2147483647;
			files = (
			);
			runOnlyForDeploymentPostprocessing = 0;
		};
		740375D42587AE7A0023FF53 /* Frameworks */ = {
			isa = PBXFrameworksBuildPhase;
			buildActionMask = 2147483647;
			files = (
				4A91728B2619F1D0003C4043 /* CryptomatorCommonCore in Frameworks */,
			);
			runOnlyForDeploymentPostprocessing = 0;
		};
/* End PBXFrameworksBuildPhase section */

/* Begin PBXGroup section */
		4A0337C82726FBEC001753B7 /* MoveVault */ = {
			isa = PBXGroup;
			children = (
				4A53B6D22722F92D000DC367 /* MoveVaultViewModel.swift */,
				4A0337C92726FF46001753B7 /* MoveVaultCoordinator.swift */,
				4ADBD35727284BAB00B19B5C /* MoveVaultViewController.swift */,
			);
			path = MoveVault;
			sourceTree = "<group>";
		};
		4A1EB0D3268A5A44006D072B /* LocalVault */ = {
			isa = PBXGroup;
			children = (
				4A1EB0CB2689C3DE006D072B /* CreateNewLocalVaultCoordinator.swift */,
				4A3D658526847B11000DA764 /* CreateNewLocalVaultViewModel.swift */,
			);
			path = LocalVault;
			sourceTree = "<group>";
		};
		4A1EB0D6268A6CF5006D072B /* LocalVault */ = {
			isa = PBXGroup;
			children = (
				4A1EB0D7268A6DE1006D072B /* AddLocalVaultViewController.swift */,
				4A3D65602680A3CB000DA764 /* LocalFileSystemAuthenticating.swift */,
				4A3D65632680A4B7000DA764 /* LocalFileSystemAuthenticationViewController.swift */,
				4A3D65652680A842000DA764 /* LocalFileSystemAuthenticationViewModel.swift */,
				4A1EB0C92689C373006D072B /* LocalVaultAdding.swift */,
			);
			path = LocalVault;
			sourceTree = "<group>";
		};
		4A21B49926BD6817000D13DF /* Combine */ = {
			isa = PBXGroup;
			children = (
				4AB8538F26BA844300555F00 /* Publisher+OptionalAssign.swift */,
				4A21B49B26BD68C2000D13DF /* UIControl+Publisher.swift */,
				4A21B49D26BD6915000D13DF /* UISwitch+Publisher.swift */,
			);
			path = Combine;
			sourceTree = "<group>";
		};
		4A2245D124A5E16300DBA437 /* CryptomatorFileProviderTests */ = {
			isa = PBXGroup;
			children = (
				4A2245D424A5E16300DBA437 /* Info.plist */,
				4AFE6AA72514B65800A4A315 /* CloudPath+NameCollision.swift */,
				4A797F9524AC9936007DDBE1 /* CloudProviderMock.swift */,
				4A797F9724AC9A1B007DDBE1 /* CloudProviderMockTests.swift */,
				4A123EA724BEF5F0001D1CF7 /* CloudProviderPaginationMock.swift */,
				4A1673E7270C675B0075C724 /* FileProviderCacheManagerTests.swift */,
				4A797F8E24AC6731007DDBE1 /* FileProviderItemTests.swift */,
				4AEFF7F327145CB400D6CB99 /* LogLevelUpdatingServiceSourceTests.swift */,
				4A4F47F224B875070033328B /* URL+NameCollisionExtensionTests.swift */,
				4AF69E2924ACCED000A7174C /* DB */,
				4A8F14A3266A302E00ADBCE4 /* FileProviderAdapter */,
				4AB1C32E265CF59100DC7A49 /* Middleware */,
			);
			path = CryptomatorFileProviderTests;
			sourceTree = "<group>";
		};
		4A447DEB25BF064300D9520D /* ChooseFolder */ = {
			isa = PBXGroup;
			children = (
				4A447E1A25BF0DE300D9520D /* ChooseFolderViewController.swift */,
				4A447E2325BF0E3A00D9520D /* ChooseFolderViewModel.swift */,
				4A447E5525BF1F6A00D9520D /* CloudItemCell.swift */,
				4A644B50267BAAF4008CBB9A /* CreateNewFolderViewController.swift */,
				4A644B52267BAFDA008CBB9A /* CreateNewFolderViewModel.swift */,
				4A447E4C25BF1E8B00D9520D /* FileCell.swift */,
				4A447E3C25BF1AD400D9520D /* FolderCell.swift */,
				4AFCE4CA25B8419D0069C4FC /* FolderChoosing.swift */,
				4A644B54267C926A008CBB9A /* FolderCreating.swift */,
			);
			path = ChooseFolder;
			sourceTree = "<group>";
		};
		4A4B7E4026B2ABC4009BFDB1 /* VaultDetail */ = {
			isa = PBXGroup;
			children = (
				4A4B7E7826B961F0009BFDB1 /* UnlockSectionFooterViewModel.swift */,
				4AF4535C27205F6200CF1919 /* VaultDetailCoordinator.swift */,
				4A21B49526BC0270000D13DF /* VaultDetailInfoFooterViewModel.swift */,
				4AB8539D26BA8B4C00555F00 /* VaultDetailUnlockCoordinator.swift */,
				4AB8539526BA87A700555F00 /* VaultDetailUnlockVaultViewController.swift */,
				4AB8539726BA881F00555F00 /* VaultDetailUnlockVaultViewModel.swift */,
				4A4B7E3E26B2ABC0009BFDB1 /* VaultDetailViewController.swift */,
				4A4B7E4126B2AD6F009BFDB1 /* VaultDetailViewModel.swift */,
				4AB8539B26BA8A8200555F00 /* VaultPasswordVerifying.swift */,
				4AF45357271F2A8B00CF1919 /* RenameVault */,
				4A0337C82726FBEC001753B7 /* MoveVault */,
			);
			path = VaultDetail;
			sourceTree = "<group>";
		};
		4A4B7E7526B95552009BFDB1 /* HeaderFooter */ = {
			isa = PBXGroup;
			children = (
				4A21B49126BBFFE9000D13DF /* AttributedTextHeaderFooterView.swift */,
				4A21B49326BC0127000D13DF /* AttributedTextHeaderFooterViewModel.swift */,
				4A4B7E7626B95576009BFDB1 /* BaseHeaderFooterView.swift */,
				4A4B7E7326B954D2009BFDB1 /* HeaderFooterViewModel.swift */,
			);
			path = HeaderFooter;
			sourceTree = "<group>";
		};
		4A511D4A2660FDC7000A0E01 /* TaskExecutor */ = {
			isa = PBXGroup;
			children = (
				4AE0D8DD2653F18900DF5D22 /* DeletionTaskExecutor.swift */,
				4AE0D8DB2653DF1300DF5D22 /* DownloadTaskExecutor.swift */,
				4A248224266E26D7002D9F59 /* FolderCreationTaskExecutor.swift */,
				4AE0D8D92653D90C00DF5D22 /* ItemEnumerationTaskExecutor.swift */,
				4AEBE8BB2653F2FD0031487F /* ReparentTaskExecutor.swift */,
				4AEBE8BD2653F4280031487F /* UploadTaskExecutor.swift */,
			);
			path = TaskExecutor;
			sourceTree = "<group>";
		};
		4A511D4F26610000000A0E01 /* Workflow */ = {
			isa = PBXGroup;
			children = (
				4A511D4B2660FEFE000A0E01 /* Workflow.swift */,
				4ADD233D2672376500374E4E /* WorkflowConstraint.swift */,
				4A511D502661000F000A0E01 /* WorkflowFactory.swift */,
				4A511D4D2660FF9E000A0E01 /* WorkflowScheduler.swift */,
			);
			path = Workflow;
			sourceTree = "<group>";
		};
		4A511D602667854A000A0E01 /* TaskExecutor */ = {
			isa = PBXGroup;
			children = (
				4AB1C33B265E9DBC00DC7A49 /* CloudTaskExecutorTestCase.swift */,
				4A511D482660EE3F000A0E01 /* DeletionTaskExecutorTests.swift */,
				4AB1C324265CE69700DC7A49 /* DownloadTaskExecutorTests.swift */,
				4A248226266E27C5002D9F59 /* FolderCreationTaskExecutorTests.swift */,
				4A511D44265EB13B000A0E01 /* ItemEnumerationTaskTests.swift */,
				4A511D5226615439000A0E01 /* ReparentTaskExecutorTests.swift */,
				4AB1C339265E9D8600DC7A49 /* UploadTaskExecutorTests.swift */,
			);
			path = TaskExecutor;
			sourceTree = "<group>";
		};
		4A51E5FD261C9A7000CC8C9B /* CryptomatorCommonHostedTests */ = {
			isa = PBXGroup;
			children = (
				4A51E600261C9A7000CC8C9B /* Info.plist */,
				4A51E60E261C9A8700CC8C9B /* Keychain */,
			);
			path = CryptomatorCommonHostedTests;
			sourceTree = "<group>";
		};
		4A51E60E261C9A8700CC8C9B /* Keychain */ = {
			isa = PBXGroup;
			children = (
				4A51E610261C9A8800CC8C9B /* WebDAVKeychainTests.swift */,
			);
			path = Keychain;
			sourceTree = "<group>";
		};
		4A5E5B202453119100BD6298 = {
			isa = PBXGroup;
			children = (
				4A0698692619EF9C00A67F30 /* CryptomatorCommon */,
				4AE97DA924572E4900452814 /* Cryptomator */,
				4A51E5FD261C9A7000CC8C9B /* CryptomatorCommonHostedTests */,
				740375D82587AE7B0023FF53 /* CryptomatorFileProvider */,
				4A2245D124A5E16300DBA437 /* CryptomatorFileProviderTests */,
				4AE97DC024572E4A00452814 /* CryptomatorTests */,
				4AA621D7249A6A8400A0BCBD /* FileProviderExtension */,
				4AA621E5249A6A8400A0BCBD /* FileProviderExtensionUI */,
				4A828287252617D600A4EAD4 /* Frameworks */,
				4A5E5B2A2453119100BD6298 /* Products */,
				74D365BC268B965B005ECD69 /* SharedResources */,
				74F5DC1826D929FC00AFE989 /* StoreKitTestConfiguration */,
			);
			sourceTree = "<group>";
		};
		4A5E5B2A2453119100BD6298 /* Products */ = {
			isa = PBXGroup;
			children = (
				4AE97DA824572E4900452814 /* Cryptomator.app */,
				4AE97DBD24572E4A00452814 /* CryptomatorTests.xctest */,
				4AA621D6249A6A8400A0BCBD /* FileProviderExtension.appex */,
				4AA621E4249A6A8400A0BCBD /* FileProviderExtensionUI.appex */,
				4A2245D024A5E16300DBA437 /* CryptomatorFileProviderTests.xctest */,
				740375D72587AE7A0023FF53 /* libCryptomatorFileProvider.a */,
				4A51E5FC261C9A7000CC8C9B /* CryptomatorCommonHostedTests.xctest */,
			);
			name = Products;
			sourceTree = "<group>";
		};
		4A644B45267A3D21008CBB9A /* CreateNewVault */ = {
			isa = PBXGroup;
			children = (
				4A644B4A267B4C08008CBB9A /* CreateNewVaultChooseFolderViewController.swift */,
				4A53CC16267CDBFF00853BB3 /* CreateNewVaultChooseFolderViewModel.swift */,
				4A644B4C267B55E4008CBB9A /* CreateNewVaultCoordinator.swift */,
				4A53CC12267CC1C100853BB3 /* CreateNewVaultPasswordViewController.swift */,
				4A53CC14267CC33100853BB3 /* CreateNewVaultPasswordViewModel.swift */,
				4A1EB0CF2689C7F8006D072B /* DetectedVaultFailureView.swift */,
				4A1EB0CD2689C7A3006D072B /* DetectedVaultFailureViewController.swift */,
				4A644B4E267B9E6A008CBB9A /* SetVaultNameCoordinator.swift */,
				4A644B43267A3BEC008CBB9A /* SetVaultNameViewController.swift */,
				4A644B46267A3D43008CBB9A /* SetVaultNameViewModel.swift */,
				4A1EB0D3268A5A44006D072B /* LocalVault */,
			);
			path = CreateNewVault;
			sourceTree = "<group>";
		};
		4A6A5200268B1BEF006F7368 /* LocalVault */ = {
			isa = PBXGroup;
			children = (
				4A6A51FE268B1BEB006F7368 /* OpenExistingLocalVaultCoordinator.swift */,
				4A3D658126838991000DA764 /* OpenExistingLocalVaultViewModel.swift */,
			);
			path = LocalVault;
			sourceTree = "<group>";
		};
		4A6A5209268B2B7B006F7368 /* AddLocalVault */ = {
			isa = PBXGroup;
			children = (
				4A6A5207268B2B75006F7368 /* AddLocalVaultViewModelTestCase.swift */,
				4A6A520A268B3710006F7368 /* CreateNewLocalVaultViewModelTests.swift */,
				4A6A5203268B2915006F7368 /* OpenExistingLocalVaultViewModelTests.swift */,
			);
			path = AddLocalVault;
			sourceTree = "<group>";
		};
		4A7B97CA25B6F7340044B7FB /* CloudAccountList */ = {
			isa = PBXGroup;
			children = (
				4AFCE51525B880C90069C4FC /* AccountCell.swift */,
				4AFCE4FE25B871500069C4FC /* AccountCellContent.swift */,
				4A7B97DB25B6F80A0044B7FB /* AccountInfo.swift */,
				4AFCE4D325B842830069C4FC /* AccountListing.swift */,
				4A7B97E425B6F86E0044B7FB /* AccountListPosition.swift */,
				4A7B97C125B6F7200044B7FB /* AccountListViewController.swift */,
				4A7B97D225B6F7520044B7FB /* AccountListViewModel.swift */,
			);
			path = CloudAccountList;
			sourceTree = "<group>";
		};
		4A7BC0E825ADF13100F007B3 /* AddVault */ = {
			isa = PBXGroup;
			children = (
				4A7BC0F025ADFAD600F007B3 /* AddVaultCoordinator.swift */,
				4A8D060425C82F1F0082C5F7 /* AddVaultSuccesing.swift */,
				4A53CC10267CBFA100853BB3 /* AddVaultSuccessCoordinator.swift */,
				4A8D05D525C5CBE10082C5F7 /* AddVaultSuccessViewController.swift */,
				4ADD2341267383BE00374E4E /* AddVaultSuccessViewModel.swift */,
				4A7BC0DF25ADF12D00F007B3 /* AddVaultViewController.swift */,
				4A2FD06F25B5D5FB008565C8 /* ChooseCloudViewController.swift */,
				4A447DBB25BF003400D9520D /* ChooseCloudViewModel.swift */,
				4A2FD07825B5D98B008565C8 /* CloudCell.swift */,
				4A447DB225BEF68100D9520D /* CloudChoosing.swift */,
				4A644B5A267CA972008CBB9A /* DetectedVaultView.swift */,
				4A3D655E268099F9000DA764 /* VaultCoordinatorError.swift */,
				4A2FD08125B5E2BA008565C8 /* VaultInstalling.swift */,
				4A644B45267A3D21008CBB9A /* CreateNewVault */,
				4A1EB0D6268A6CF5006D072B /* LocalVault */,
				4AA8613F25C1AC4D002A59F5 /* OpenExistingVault */,
			);
			path = AddVault;
			sourceTree = "<group>";
		};
		4A8195DB25ADB8AD00F7DDA1 /* VaultList */ = {
			isa = PBXGroup;
			children = (
				4A2FD04325B1C3BB008565C8 /* EmptyListMessage.swift */,
				74FC576025ADED030003ED27 /* VaultCell.swift */,
				4AF91CD825A722A600ACF01E /* VaultInfo.swift */,
				4A0C07EA25AC832900B83211 /* VaultListPosition.swift */,
				4A03257725A36A6900E63D7A /* VaultListViewController.swift */,
				4AF91CBD25A63FD600ACF01E /* VaultListViewModel.swift */,
			);
			path = VaultList;
			sourceTree = "<group>";
		};
		4A8195E325ADB92600F7DDA1 /* Common */ = {
			isa = PBXGroup;
			children = (
				4A79E26826B16993008C9959 /* ActionButton.swift */,
				4A6A521C268B7C8F006F7368 /* BaseNavigationController.swift */,
				4A4B7E6C26B9462F009BFDB1 /* Bindable.swift */,
				4A644B56267C958F008CBB9A /* ChildCoordinator.swift */,
				4AFCE53925B9D6A60069C4FC /* CloudAuthenticator.swift */,
				4AFCE51E25B89CD80069C4FC /* CloudProviderType+Localization.swift */,
				4A03255425A3685500E63D7A /* Coordinator.swift */,
				4AF91CE125A7234500ACF01E /* DatabaseManager.swift */,
				4AFCE4DC25B8514F0069C4FC /* EditableTableViewHeader.swift */,
				74D365B9268B5DB0005ECD69 /* FilesAppUtil.swift */,
				4AF91D0C25A8D5EF00ACF01E /* ListViewModel.swift */,
				4A8D061B25C84C450082C5F7 /* SingleSectionHeaderTableViewController.swift */,
				4A447E0325BF0B0F00D9520D /* SingleSectionTableViewController.swift */,
				4AF91CCF25A71C5800ACF01E /* UIImage+CloudProviderType.swift */,
				7469AD99266E26B0000DCD45 /* URL+Zip.swift */,
				4A09BFC52684D599000E40AB /* VaultDetailItem.swift */,
				4A1EB0D4268A5AA3006D072B /* VaultDetector.swift */,
				4AA22C25261CA96600A17486 /* Cells */,
				4A447DEB25BF064300D9520D /* ChooseFolder */,
				4A7B97CA25B6F7340044B7FB /* CloudAccountList */,
				4A21B49926BD6817000D13DF /* Combine */,
				4A4B7E7526B95552009BFDB1 /* HeaderFooter */,
				7408E6BD2677835C00D7FAEA /* LocalWeb */,
				4A8195E425ADB94500F7DDA1 /* Previews */,
			);
			path = Common;
			sourceTree = "<group>";
		};
		4A8195E425ADB94500F7DDA1 /* Previews */ = {
			isa = PBXGroup;
			children = (
				4A0C07E125AC80C100B83211 /* UIView+Preview.swift */,
				4A03258025A36B7D00E63D7A /* UIViewController+Preview.swift */,
			);
			path = Previews;
			sourceTree = "<group>";
		};
		4A828287252617D600A4EAD4 /* Frameworks */ = {
			isa = PBXGroup;
			children = (
			);
			name = Frameworks;
			sourceTree = "<group>";
		};
		4A8F14A3266A302E00ADBCE4 /* FileProviderAdapter */ = {
			isa = PBXGroup;
			children = (
				4A248228266E2DD6002D9F59 /* FileProviderAdapterCreateDirectoryTests.swift */,
				4A24822C266F85FD002D9F59 /* FileProviderAdapterDeleteItemTests.swift */,
				4A24822E266FACF1002D9F59 /* FileProviderAdapterEnumerateItemTests.swift */,
				4A8F149F266A2FD500ADBCE4 /* FileProviderAdapterGetItemTests.swift */,
				4A248220266B8D37002D9F59 /* FileProviderAdapterImportDocumentTests.swift */,
				4A24822A266E362C002D9F59 /* FileProviderAdapterMoveItemTests.swift */,
				4A248230266FB799002D9F59 /* FileProviderAdapterStartProvidingItemTests.swift */,
				4A8F14A1266A302A00ADBCE4 /* FileProviderAdapterTestCase.swift */,
			);
			path = FileProviderAdapter;
			sourceTree = "<group>";
		};
		4AA22C08261CA71300A17486 /* WebDAV */ = {
			isa = PBXGroup;
			children = (
				4A9D123E261E1DD400A670E2 /* WebDAVAuthenticating.swift */,
				4A9D1246261E227600A670E2 /* WebDAVAuthenticationCoordinator.swift */,
				4AA22BFA261CA69F00A17486 /* WebDAVAuthenticationViewController.swift */,
				4A9D1236261DAC5D00A670E2 /* WebDAVAuthenticationViewModel.swift */,
				4A9D124E261F071F00A670E2 /* WebDAVAuthenticator+VC.swift */,
			);
			path = WebDAV;
			sourceTree = "<group>";
		};
		4AA22C25261CA96600A17486 /* Cells */ = {
			isa = PBXGroup;
			children = (
				4A8D05DE25C5CD210082C5F7 /* ButtonCell.swift */,
				4A4B7E4926B2C071009BFDB1 /* ButtonCellViewModel.swift */,
				4A66F58125C487C9001BE15E /* PasswordFieldCell.swift */,
				4A4B7E4726B2BAFB009BFDB1 /* SwitchCell.swift */,
				4A4B7E4526B2B6A0009BFDB1 /* SwitchCellViewModel.swift */,
				4A4B7E4B26B2FF41009BFDB1 /* TableViewCell.swift */,
				4A4B7E4326B2B1A5009BFDB1 /* TableViewCellViewModel.swift */,
				4A66F57825C47BB2001BE15E /* TextFieldCell.swift */,
				4AA22C15261CA8D800A17486 /* URLFieldCell.swift */,
				4AA22C1D261CA94700A17486 /* UsernameFieldCell.swift */,
				4A1673E0270C43AF0075C724 /* LoadingWithLabelCell.swift */,
				4A1673E2270C4DD90075C724 /* LoadingWithLabelCellViewModel.swift */,
			);
			path = Cells;
			sourceTree = "<group>";
		};
		4AA621D7249A6A8400A0BCBD /* FileProviderExtension */ = {
			isa = PBXGroup;
			children = (
				4AA621DF249A6A8400A0BCBD /* FileProviderExtension.entitlements */,
				4AE7D79225826A0800C5E1D8 /* FileProviderExtension-Bridging-Header.h */,
				4AE7D79325826A0900C5E1D8 /* FileProviderValidationServiceSource.h */,
				4AE7D79425826A0900C5E1D8 /* FileProviderValidationServiceSource.m */,
				4AA621DE249A6A8400A0BCBD /* Info.plist */,
				4AFD8C102693204900F77BA6 /* ErrorWrapper.swift */,
				4AD0F61B24AF203F0026B765 /* FileProvider+Actions.swift */,
				4AA621DC249A6A8400A0BCBD /* FileProviderEnumerator.swift */,
				4AA621D8249A6A8400A0BCBD /* FileProviderExtension.swift */,
				4A24001926AE9F3A009DBC2E /* VaultLockingServiceSource.swift */,
				4A9BED63268F1DB000721BAA /* VaultUnlockingServiceSource.swift */,
			);
			path = FileProviderExtension;
			sourceTree = "<group>";
		};
		4AA621E5249A6A8400A0BCBD /* FileProviderExtensionUI */ = {
			isa = PBXGroup;
			children = (
				4A9FCB0B251A02A3002A8B41 /* FileProviderExtensionUI.entitlements */,
				4AA621EB249A6A8400A0BCBD /* Info.plist */,
				4A6A521A268B7147006F7368 /* FileProviderCoordinator.swift */,
				4A6A5218268B6D31006F7368 /* OnboardingViewController.swift */,
				4A6A520C268B5EF7006F7368 /* RootViewController.swift */,
				4A9BED65268F2D9C00721BAA /* UnlockVaultViewController.swift */,
				4AFD8C0E269304A700F77BA6 /* UnlockVaultViewModel.swift */,
			);
			path = FileProviderExtensionUI;
			sourceTree = "<group>";
		};
		4AA8613F25C1AC4D002A59F5 /* OpenExistingVault */ = {
			isa = PBXGroup;
			children = (
				4AA8613625C19D4F002A59F5 /* DetectedMasterkeyViewModel.swift */,
				4A753DB82678A226005F79C1 /* OpenExistingLegacyVaultPasswordViewModel.swift */,
				4AA8614725C1C670002A59F5 /* OpenExistingVaultChooseFolderViewController.swift */,
				4A2FD08A25B5E437008565C8 /* OpenExistingVaultCoordinator.swift */,
				4AA8615025C1DB5E002A59F5 /* OpenExistingVaultPasswordViewController.swift */,
				4A66F58A25C489C7001BE15E /* OpenExistingVaultPasswordViewModel.swift */,
				4A6A5200268B1BEF006F7368 /* LocalVault */,
			);
			path = OpenExistingVault;
			sourceTree = "<group>";
		};
		4AB1C32E265CF59100DC7A49 /* Middleware */ = {
			isa = PBXGroup;
			children = (
				4A09E54B27071F3C0056D32A /* ErrorMapperTests.swift */,
				4A8F149B266A29E400ADBCE4 /* OnlineItemNameCollisionHandlerTests.swift */,
				4A8F1499266A29C900ADBCE4 /* WorkflowMiddlewareMock.swift */,
				4A511D602667854A000A0E01 /* TaskExecutor */,
			);
			path = Middleware;
			sourceTree = "<group>";
		};
		4ADD9DBC2729618800B73FB9 /* Mocks */ = {
			isa = PBXGroup;
			children = (
				4ABA985B2729557A004BB717 /* CloudProviderMock.swift */,
				4ADD9DBD272967E400B73FB9 /* VaultManagerMock.swift */,
			);
			path = Mocks;
			sourceTree = "<group>";
		};
		4AE0D8D82653D8F200DF5D22 /* CloudTask */ = {
			isa = PBXGroup;
			children = (
				4AE0D8D62653D5D500DF5D22 /* CloudTask.swift */,
				740376042587AEB60023FF53 /* DeletionTask.swift */,
				4A511D46265FEFBE000A0E01 /* DownloadTask.swift */,
				4A248222266E266E002D9F59 /* FolderCreationTask.swift */,
				4A511D562662924C000A0E01 /* ItemEnumerationTask.swift */,
				7403760C2587AEB70023FF53 /* ReparentTask.swift */,
				740376062587AEB60023FF53 /* UploadTask.swift */,
			);
			path = CloudTask;
			sourceTree = "<group>";
		};
		4AE97DA924572E4900452814 /* Cryptomator */ = {
			isa = PBXGroup;
			children = (
				4A9FCB0C251A02AA002A8B41 /* Cryptomator.entitlements */,
				4AE97DB824572E4A00452814 /* Info.plist */,
				4AE97DAA24572E4900452814 /* AppDelegate.swift */,
				4A03255D25A368BF00E63D7A /* MainCoordinator.swift */,
				4A7BC0E825ADF13100F007B3 /* AddVault */,
				4A8195E325ADB92600F7DDA1 /* Common */,
				4AE97DB524572E4A00452814 /* LaunchScreen.storyboard */,
				74C2BC4626E8E1FD00BCAA03 /* Onboarding */,
				74F5DC1A26DCD2E300AFE989 /* Purchase */,
				7408E6C8267797DC00D7FAEA /* Resources */,
				740D367C266A18C80058744D /* Settings */,
				4A4B7E4026B2ABC4009BFDB1 /* VaultDetail */,
				4A8195DB25ADB8AD00F7DDA1 /* VaultList */,
				4AA22C08261CA71300A17486 /* WebDAV */,
			);
			path = Cryptomator;
			sourceTree = "<group>";
		};
		4AE97DC024572E4A00452814 /* CryptomatorTests */ = {
			isa = PBXGroup;
			children = (
				4AE97DC324572E4A00452814 /* Info.plist */,
				4AFCE56925BAEE890069C4FC /* AccountListViewModelTests.swift */,
				4A644B58267CA3AD008CBB9A /* CreateNewFolderViewModelTests.swift */,
				4A3D6553267CF17B000DA764 /* CreateNewVaultPasswordViewModelTests.swift */,
				4AF91CEA25A7306E00ACF01E /* DatabaseManagerTests.swift */,
				4AEFF7F527145F5A00D6CB99 /* FileProviderConnectorMock.swift */,
				4A6A5205268B2B24006F7368 /* MockError.swift */,
				4ABCF3512726D24800A7FBB7 /* MoveVaultViewModelTests.swift */,
				4AF45358271F38FC00CF1919 /* RenameVaultViewModelTests.swift */,
				4A1673F0270E2E830075C724 /* SettingsViewModelTests.swift */,
				4A644B48267B40C3008CBB9A /* SetVaultNameViewModelTests.swift */,
				4AF91CF325A8BB0D00ACF01E /* VaultListViewModelTests.swift */,
				4A6A5209268B2B7B006F7368 /* AddLocalVault */,
				4ADD9DBC2729618800B73FB9 /* Mocks */,
			);
			path = CryptomatorTests;
			sourceTree = "<group>";
		};
		4AEBE8C326540D3A0031487F /* Middleware */ = {
			isa = PBXGroup;
			children = (
				4AB1C326265CEA0E00DC7A49 /* CreatingOrDeletingItemPathLockHandler.swift */,
				4A09E54D27071F4F0056D32A /* ErrorMapper.swift */,
				4AEBE8C626540EBF0031487F /* MovingItemPathLockHandler.swift */,
				4A8F1497266A299E00ADBCE4 /* OnlineItemNameCollisionHandler.swift */,
				4AB1C328265CED6600DC7A49 /* ReadingItemPathLockHandler.swift */,
				4AEBE8C12653FAD40031487F /* WorkflowMiddleware.swift */,
				4A511D4A2660FDC7000A0E01 /* TaskExecutor */,
			);
			path = Middleware;
			sourceTree = "<group>";
		};
		4AF45357271F2A8B00CF1919 /* RenameVault */ = {
			isa = PBXGroup;
			children = (
				4AF45355271F2A8300CF1919 /* RenameVaultViewModel.swift */,
				4AF4535E272066A600CF1919 /* RenameVaultViewController.swift */,
			);
			path = RenameVault;
			sourceTree = "<group>";
		};
		4AF69E2924ACCED000A7174C /* DB */ = {
			isa = PBXGroup;
			children = (
				4A4A3863253F2B1900EE3828 /* CachedFileManagerTests.swift */,
				4ABC08D6250D1EB600E3CEDC /* DeletionTaskManagerTests.swift */,
				4A231B83271EFC6100987492 /* DownloadTaskManagerTests.swift */,
				4A49FABD271ECDE80069A0CC /* ItemEnumerationTaskManagerTests.swift */,
				4A3E2FEB271DC9670090BD44 /* MaintenanceManagerTests.swift */,
				4A2245DB24A5E1C600DBA437 /* MetadataManagerTests.swift */,
				4A717CD824C835740048E08F /* ReparentTaskManagerTests.swift */,
				4A2F373624B47DB800460FD3 /* UploadTaskManagerTests.swift */,
			);
			path = DB;
			sourceTree = "<group>";
		};
		740375D82587AE7B0023FF53 /* CryptomatorFileProvider */ = {
			isa = PBXGroup;
			children = (
				740375F92587AEB50023FF53 /* CryptomatorFileProvider.h */,
				740375FA2587AEB50023FF53 /* CloudPath+NameCollision.swift */,
				4A511D582664F290000A0E01 /* DeleteItemHelper.swift */,
				4A1673E9270C77CC0075C724 /* DocumentStorageURLProvider.swift */,
				4A8F149D266A2A8200ADBCE4 /* FileProviderAdapter.swift */,
				740375F12587AEB40023FF53 /* FileProviderAdapterError.swift */,
				4A2482322670D6FB002D9F59 /* FileProviderAdapterManager.swift */,
				4A1673E4270C5E6C0075C724 /* FileProviderCacheManager.swift */,
				740375F32587AEB50023FF53 /* FileProviderItem.swift */,
				740375FC2587AEB50023FF53 /* FileProviderItemList.swift */,
				740375FB2587AEB50023FF53 /* FileProviderNetworkTask.swift */,
				740375F02587AEB40023FF53 /* FileProviderNotificator.swift */,
				740375F42587AEB50023FF53 /* ItemStatus.swift */,
				4AEFF7F127145ADD00D6CB99 /* LogLevelUpdatingServiceSource.swift */,
				4ADD233F26737CD400374E4E /* RootFileProviderItem.swift */,
				740375F52587AEB50023FF53 /* URL+NameCollisionExtension.swift */,
				4AE0D8D82653D8F200DF5D22 /* CloudTask */,
				740376022587AEB60023FF53 /* DB */,
				740375FD2587AEB60023FF53 /* Locks */,
				4AEBE8C326540D3A0031487F /* Middleware */,
				4A511D4F26610000000A0E01 /* Workflow */,
			);
			path = CryptomatorFileProvider;
			sourceTree = "<group>";
		};
		740375FD2587AEB60023FF53 /* Locks */ = {
			isa = PBXGroup;
			children = (
				740375FF2587AEB60023FF53 /* FileSystemLock.swift */,
				740376012587AEB60023FF53 /* LockManager.swift */,
				740376002587AEB60023FF53 /* LockNode.swift */,
				740375FE2587AEB60023FF53 /* RWLock.swift */,
			);
			path = Locks;
			sourceTree = "<group>";
		};
		740376022587AEB60023FF53 /* DB */ = {
			isa = PBXGroup;
			children = (
				740376092587AEB70023FF53 /* CachedFileDBManager.swift */,
				7403760D2587AEB70023FF53 /* DatabaseHelper.swift */,
				4A2482342671110A002D9F59 /* DBManagerError.swift */,
				740376082587AEB70023FF53 /* DeletionTaskDBManager.swift */,
				4A511D5E26668E68000A0E01 /* DeletionTaskRecord.swift */,
				4A231B81271EF35400987492 /* DownloadTaskDBManager.swift */,
				4A231B7F271EF2CA00987492 /* DownloadTaskRecord.swift */,
				4A49FABB271ECB680069A0CC /* ItemEnumerationTaskDBManager.swift */,
				4A49FAB9271ECA530069A0CC /* ItemEnumerationTaskRecord.swift */,
				740376032587AEB60023FF53 /* ItemMetadata.swift */,
				7403760B2587AEB70023FF53 /* ItemMetadataDBManager.swift */,
				4ADD233B267219E200374E4E /* LocalCachedFileInfo.swift */,
				4A3E2FED271DCA160090BD44 /* MaintenanceDBManager.swift */,
				740376072587AEB60023FF53 /* ReparentTaskDBManager.swift */,
				4A511D5C26668E47000A0E01 /* ReparentTaskRecord.swift */,
				740376052587AEB60023FF53 /* UploadTaskDBManager.swift */,
				4A511D5A26668E0C000A0E01 /* UploadTaskRecord.swift */,
			);
			path = DB;
			sourceTree = "<group>";
		};
		7408E6BD2677835C00D7FAEA /* LocalWeb */ = {
			isa = PBXGroup;
			children = (
				7408E6BE267783F100D7FAEA /* LocalWebViewController.swift */,
				7408E6C026778C7A00D7FAEA /* LocalWebViewModel.swift */,
			);
			path = LocalWeb;
			sourceTree = "<group>";
		};
		7408E6C8267797DC00D7FAEA /* Resources */ = {
			isa = PBXGroup;
			children = (
				7408E6C6267797B700D7FAEA /* style.css */,
				7408E6C42677954000D7FAEA /* about.html */,
				7408E6C92677985800D7FAEA /* jquery-3.6.0.slim.min.js */,
			);
			path = Resources;
			sourceTree = "<group>";
		};
		7408E6CB26779BC200D7FAEA /* About */ = {
			isa = PBXGroup;
			children = (
				7408E6C226778D9B00D7FAEA /* AboutCoordinator.swift */,
				7408E6CC26779BCC00D7FAEA /* AboutViewModel.swift */,
			);
			path = About;
			sourceTree = "<group>";
		};
		740D367C266A18C80058744D /* Settings */ = {
			isa = PBXGroup;
			children = (
				740D3683266A1B180058744D /* SettingsCoordinator.swift */,
				740D367D266A18DF0058744D /* SettingsViewController.swift */,
				740D3681266A19150058744D /* SettingsViewModel.swift */,
				7408E6CB26779BC200D7FAEA /* About */,
			);
			path = Settings;
			sourceTree = "<group>";
		};
		74C2BC4626E8E1FD00BCAA03 /* Onboarding */ = {
			isa = PBXGroup;
			children = (
				74C2BC4B26E8E63700BCAA03 /* OnboardingCoordinator.swift */,
				7460FFEE26FCC6FC0018BCC4 /* OnboardingNavigationController.swift */,
				74C2BC4726E8E21D00BCAA03 /* OnboardingViewController.swift */,
				74C2BC4926E8E24A00BCAA03 /* OnboardingViewModel.swift */,
			);
			path = Onboarding;
			sourceTree = "<group>";
		};
		74D365BC268B965B005ECD69 /* SharedResources */ = {
			isa = PBXGroup;
			children = (
				4AE97DB324572E4A00452814 /* Assets.xcassets */,
				4AF91CC625A6437000ACF01E /* Colors.xcassets */,
				742679F926A56B33004C61BC /* Localizable.strings */,
			);
			path = SharedResources;
			sourceTree = "<group>";
		};
		74F5DC1826D929FC00AFE989 /* StoreKitTestConfiguration */ = {
			isa = PBXGroup;
			children = (
				74F5DC1726D928A100AFE989 /* Configuration.storekit */,
				74F5DC1926D92A1D00AFE989 /* StoreKitTestCertificate.cer */,
			);
			path = StoreKitTestConfiguration;
			sourceTree = "<group>";
		};
		74F5DC1A26DCD2E300AFE989 /* Purchase */ = {
			isa = PBXGroup;
			children = (
				74C2BC5126E8FCD000BCAA03 /* PurchaseCoordinator.swift */,
				74C2BC4D26E8FCB200BCAA03 /* PurchaseViewController.swift */,
				74C2BC4F26E8FCC100BCAA03 /* PurchaseViewModel.swift */,
				74F5DC1E26DD036D00AFE989 /* StoreManager.swift */,
				74F5DC1B26DCD2FB00AFE989 /* StoreObserver.swift */,
				74C2BC5326E9097E00BCAA03 /* UpgradeCoordinator.swift */,
				74C2BC5726E9098B00BCAA03 /* UpgradeViewController.swift */,
				74C2BC5526E9098500BCAA03 /* UpgradeViewModel.swift */,
			);
			path = Purchase;
			sourceTree = "<group>";
		};
/* End PBXGroup section */

/* Begin PBXNativeTarget section */
		4A2245CF24A5E16300DBA437 /* CryptomatorFileProviderTests */ = {
			isa = PBXNativeTarget;
			buildConfigurationList = 4A2245D824A5E16300DBA437 /* Build configuration list for PBXNativeTarget "CryptomatorFileProviderTests" */;
			buildPhases = (
				4A2245CC24A5E16300DBA437 /* Sources */,
				4A2245CD24A5E16300DBA437 /* Frameworks */,
				4A2245CE24A5E16300DBA437 /* Resources */,
			);
			buildRules = (
			);
			dependencies = (
				740376282587AFF20023FF53 /* PBXTargetDependency */,
			);
			name = CryptomatorFileProviderTests;
			productName = CryptomatorFileProviderTests;
			productReference = 4A2245D024A5E16300DBA437 /* CryptomatorFileProviderTests.xctest */;
			productType = "com.apple.product-type.bundle.unit-test";
		};
		4A51E5FB261C9A7000CC8C9B /* CryptomatorCommonHostedTests */ = {
			isa = PBXNativeTarget;
			buildConfigurationList = 4A51E603261C9A7000CC8C9B /* Build configuration list for PBXNativeTarget "CryptomatorCommonHostedTests" */;
			buildPhases = (
				4A51E5F8261C9A7000CC8C9B /* Sources */,
				4A51E5F9261C9A7000CC8C9B /* Frameworks */,
				4A51E5FA261C9A7000CC8C9B /* Resources */,
			);
			buildRules = (
			);
			dependencies = (
				4A51E602261C9A7000CC8C9B /* PBXTargetDependency */,
			);
			name = CryptomatorCommonHostedTests;
			productName = CryptomatorCommonHostedTests;
			productReference = 4A51E5FC261C9A7000CC8C9B /* CryptomatorCommonHostedTests.xctest */;
			productType = "com.apple.product-type.bundle.unit-test";
		};
		4AA621D5249A6A8400A0BCBD /* FileProviderExtension */ = {
			isa = PBXNativeTarget;
			buildConfigurationList = 4AA621F5249A6A8400A0BCBD /* Build configuration list for PBXNativeTarget "FileProviderExtension" */;
			buildPhases = (
				4AA621D2249A6A8400A0BCBD /* Sources */,
				4AA621D3249A6A8400A0BCBD /* Frameworks */,
				4AA621D4249A6A8400A0BCBD /* Resources */,
				742595D82552EF5200A8A008 /* Set Build Number */,
			);
			buildRules = (
			);
			dependencies = (
				747F2EB72587B7780072FB30 /* PBXTargetDependency */,
			);
			name = FileProviderExtension;
			productName = "File Provider Extension";
			productReference = 4AA621D6249A6A8400A0BCBD /* FileProviderExtension.appex */;
			productType = "com.apple.product-type.app-extension";
		};
		4AA621E3249A6A8400A0BCBD /* FileProviderExtensionUI */ = {
			isa = PBXNativeTarget;
			buildConfigurationList = 4AA621F2249A6A8400A0BCBD /* Build configuration list for PBXNativeTarget "FileProviderExtensionUI" */;
			buildPhases = (
				4AA621E0249A6A8400A0BCBD /* Sources */,
				4AA621E1249A6A8400A0BCBD /* Frameworks */,
				4AA621E2249A6A8400A0BCBD /* Resources */,
				742595D92552EFCB00A8A008 /* Set Build Number */,
			);
			buildRules = (
			);
			dependencies = (
				4A9BED69268F379300721BAA /* PBXTargetDependency */,
			);
			name = FileProviderExtensionUI;
			productName = "File Provider ExtensionUI";
			productReference = 4AA621E4249A6A8400A0BCBD /* FileProviderExtensionUI.appex */;
			productType = "com.apple.product-type.app-extension";
		};
		4AE97DA724572E4900452814 /* Cryptomator */ = {
			isa = PBXNativeTarget;
			buildConfigurationList = 4AE97DCF24572E4A00452814 /* Build configuration list for PBXNativeTarget "Cryptomator" */;
			buildPhases = (
				4AE97DA424572E4900452814 /* Sources */,
				4AE97DA524572E4900452814 /* Frameworks */,
				4AE97DA624572E4900452814 /* Resources */,
				4A965F342523978B002D7CBC /* Embed Frameworks */,
				4AEE469525263B2E0045DA9F /* Embed App Extensions */,
				4A41D25026428D2900B5D787 /* Add URL Schemes */,
				742595D72552EE0000A8A008 /* Set Build Number */,
			);
			buildRules = (
			);
			dependencies = (
				4AEE469125263B2E0045DA9F /* PBXTargetDependency */,
				4AEE469425263B2E0045DA9F /* PBXTargetDependency */,
				4A1673EF270DE4600075C724 /* PBXTargetDependency */,
			);
			name = Cryptomator;
			packageProductDependencies = (
				4A9172812619F17C003C4043 /* CryptomatorCommon */,
			);
			productName = Cryptomator;
			productReference = 4AE97DA824572E4900452814 /* Cryptomator.app */;
			productType = "com.apple.product-type.application";
		};
		4AE97DBC24572E4A00452814 /* CryptomatorTests */ = {
			isa = PBXNativeTarget;
			buildConfigurationList = 4AE97DD224572E4A00452814 /* Build configuration list for PBXNativeTarget "CryptomatorTests" */;
			buildPhases = (
				4AE97DB924572E4A00452814 /* Sources */,
				4AE97DBA24572E4A00452814 /* Frameworks */,
				4AE97DBB24572E4A00452814 /* Resources */,
			);
			buildRules = (
			);
			dependencies = (
				4AE97DBF24572E4A00452814 /* PBXTargetDependency */,
			);
			name = CryptomatorTests;
			productName = CryptomatorTests;
			productReference = 4AE97DBD24572E4A00452814 /* CryptomatorTests.xctest */;
			productType = "com.apple.product-type.bundle.unit-test";
		};
		740375D62587AE7A0023FF53 /* CryptomatorFileProvider */ = {
			isa = PBXNativeTarget;
			buildConfigurationList = 740375DB2587AE7B0023FF53 /* Build configuration list for PBXNativeTarget "CryptomatorFileProvider" */;
			buildPhases = (
				740375D32587AE7A0023FF53 /* Sources */,
				740375D42587AE7A0023FF53 /* Frameworks */,
				740375D52587AE7A0023FF53 /* CopyFiles */,
			);
			buildRules = (
			);
			dependencies = (
				4A9172722619F16C003C4043 /* PBXTargetDependency */,
			);
			name = CryptomatorFileProvider;
			packageProductDependencies = (
				4A91728A2619F1D0003C4043 /* CryptomatorCommonCore */,
			);
			productName = CryptomatorFileProvider;
			productReference = 740375D72587AE7A0023FF53 /* libCryptomatorFileProvider.a */;
			productType = "com.apple.product-type.library.static";
		};
/* End PBXNativeTarget section */

/* Begin PBXProject section */
		4A5E5B212453119100BD6298 /* Project object */ = {
			isa = PBXProject;
			attributes = {
				LastSwiftUpdateCheck = 1240;
				LastUpgradeCheck = 1250;
				ORGANIZATIONNAME = "Skymatic GmbH";
				TargetAttributes = {
					4A2245CF24A5E16300DBA437 = {
						CreatedOnToolsVersion = 11.5;
					};
					4A51E5FB261C9A7000CC8C9B = {
						CreatedOnToolsVersion = 12.4;
						TestTargetID = 4AE97DA724572E4900452814;
					};
					4AA621D5249A6A8400A0BCBD = {
						CreatedOnToolsVersion = 11.5;
						LastSwiftMigration = 1220;
					};
					4AA621E3249A6A8400A0BCBD = {
						CreatedOnToolsVersion = 11.5;
					};
					4AE97DA724572E4900452814 = {
						CreatedOnToolsVersion = 11.4.1;
					};
					4AE97DBC24572E4A00452814 = {
						CreatedOnToolsVersion = 11.4.1;
						TestTargetID = 4AE97DA724572E4900452814;
					};
					740375D62587AE7A0023FF53 = {
						CreatedOnToolsVersion = 12.2;
					};
				};
			};
			buildConfigurationList = 4A5E5B242453119100BD6298 /* Build configuration list for PBXProject "Cryptomator" */;
			compatibilityVersion = "Xcode 9.3";
			developmentRegion = en;
			hasScannedForEncodings = 0;
			knownRegions = (
				en,
				Base,
				de,
				cs,
				el,
				es,
				fr,
				hi,
				it,
				ja,
				ko,
				nl,
				pl,
				pt,
				"pt-BR",
				ro,
				ru,
				sk,
				sv,
				tr,
				"zh-Hans",
			);
			mainGroup = 4A5E5B202453119100BD6298;
			packageReferences = (
			);
			productRefGroup = 4A5E5B2A2453119100BD6298 /* Products */;
			projectDirPath = "";
			projectRoot = "";
			targets = (
				4AE97DA724572E4900452814 /* Cryptomator */,
				4AE97DBC24572E4A00452814 /* CryptomatorTests */,
				4A51E5FB261C9A7000CC8C9B /* CryptomatorCommonHostedTests */,
				4AA621D5249A6A8400A0BCBD /* FileProviderExtension */,
				4AA621E3249A6A8400A0BCBD /* FileProviderExtensionUI */,
				740375D62587AE7A0023FF53 /* CryptomatorFileProvider */,
				4A2245CF24A5E16300DBA437 /* CryptomatorFileProviderTests */,
			);
		};
/* End PBXProject section */

/* Begin PBXResourcesBuildPhase section */
		4A2245CE24A5E16300DBA437 /* Resources */ = {
			isa = PBXResourcesBuildPhase;
			buildActionMask = 2147483647;
			files = (
			);
			runOnlyForDeploymentPostprocessing = 0;
		};
		4A51E5FA261C9A7000CC8C9B /* Resources */ = {
			isa = PBXResourcesBuildPhase;
			buildActionMask = 2147483647;
			files = (
			);
			runOnlyForDeploymentPostprocessing = 0;
		};
		4AA621D4249A6A8400A0BCBD /* Resources */ = {
			isa = PBXResourcesBuildPhase;
			buildActionMask = 2147483647;
			files = (
			);
			runOnlyForDeploymentPostprocessing = 0;
		};
		4AA621E2249A6A8400A0BCBD /* Resources */ = {
			isa = PBXResourcesBuildPhase;
			buildActionMask = 2147483647;
			files = (
				4A6A5213268B66AC006F7368 /* Colors.xcassets in Resources */,
				742679FD26A56CFA004C61BC /* Localizable.strings in Resources */,
				4A6A5212268B6697006F7368 /* Assets.xcassets in Resources */,
			);
			runOnlyForDeploymentPostprocessing = 0;
		};
		4AE97DA624572E4900452814 /* Resources */ = {
			isa = PBXResourcesBuildPhase;
			buildActionMask = 2147483647;
			files = (
				4AF91CC725A6437000ACF01E /* Colors.xcassets in Resources */,
				7408E6C7267797B700D7FAEA /* style.css in Resources */,
				746815472475605E00038679 /* LaunchScreen.storyboard in Resources */,
				742679FC26A56CF9004C61BC /* Localizable.strings in Resources */,
				7408E6C52677954000D7FAEA /* about.html in Resources */,
				7408E6CA2677985800D7FAEA /* jquery-3.6.0.slim.min.js in Resources */,
				746815462475605E00038679 /* Assets.xcassets in Resources */,
			);
			runOnlyForDeploymentPostprocessing = 0;
		};
		4AE97DBB24572E4A00452814 /* Resources */ = {
			isa = PBXResourcesBuildPhase;
			buildActionMask = 2147483647;
			files = (
			);
			runOnlyForDeploymentPostprocessing = 0;
		};
/* End PBXResourcesBuildPhase section */

/* Begin PBXShellScriptBuildPhase section */
		4A41D25026428D2900B5D787 /* Add URL Schemes */ = {
			isa = PBXShellScriptBuildPhase;
			buildActionMask = 2147483647;
			files = (
			);
			inputFileListPaths = (
			);
			inputPaths = (
				"$(TARGET_BUILD_DIR)/$(INFOPLIST_PATH)",
			);
			name = "Add URL Schemes";
			outputFileListPaths = (
			);
			outputPaths = (
			);
			runOnlyForDeploymentPostprocessing = 0;
			shellPath = /bin/sh;
			shellScript = "if [ -f ./.cloud-access-secrets.sh ]; then\n  source ./.cloud-access-secrets.sh\nelse\n  echo \"warning: .cloud-access-secrets.sh could not be found, please see README for instructions\"\nfi\n/usr/libexec/PlistBuddy -c \"Add :CFBundleURLTypes:1:CFBundleURLSchemes:0 string db-${DROPBOX_APP_KEY}\" \"${TARGET_BUILD_DIR}/${INFOPLIST_PATH}\"\n/usr/libexec/PlistBuddy -c \"Add :CFBundleURLTypes:1:CFBundleURLSchemes:1 string ${GOOGLE_DRIVE_REDIRECT_URL_SCHEME}\" \"${TARGET_BUILD_DIR}/${INFOPLIST_PATH}\"\n/usr/libexec/PlistBuddy -c \"Add :CFBundleURLTypes:1:CFBundleURLSchemes:2 string ${ONEDRIVE_REDIRECT_URI_SCHEME}\" \"${TARGET_BUILD_DIR}/${INFOPLIST_PATH}\"\necho \"Updated ${TARGET_BUILD_DIR}/${INFOPLIST_PATH} by adding URL schemes\"\n";
		};
		742595D72552EE0000A8A008 /* Set Build Number */ = {
			isa = PBXShellScriptBuildPhase;
			buildActionMask = 2147483647;
			files = (
			);
			inputFileListPaths = (
			);
			inputPaths = (
				"$(TARGET_BUILD_DIR)/$(INFOPLIST_PATH)",
			);
			name = "Set Build Number";
			outputFileListPaths = (
			);
			outputPaths = (
			);
			runOnlyForDeploymentPostprocessing = 0;
			shellPath = /bin/sh;
			shellScript = "git=`sh /etc/profile; which git`\nbranchName=`\"$git\" rev-parse --abbrev-ref HEAD`\nappBuild=`\"$git\" rev-list --count $branchName`\nif [ $CONFIGURATION = \"Debug\" ]; then\n/usr/libexec/PlistBuddy -c \"Set :CFBundleVersion $appBuild-$branchName\" \"${TARGET_BUILD_DIR}/${INFOPLIST_PATH}\"\nelse\n/usr/libexec/PlistBuddy -c \"Set :CFBundleVersion $appBuild\" \"${TARGET_BUILD_DIR}/${INFOPLIST_PATH}\"\nfi\necho \"Updated ${TARGET_BUILD_DIR}/${INFOPLIST_PATH} by setting build number\"\n";
		};
		742595D82552EF5200A8A008 /* Set Build Number */ = {
			isa = PBXShellScriptBuildPhase;
			buildActionMask = 2147483647;
			files = (
			);
			inputFileListPaths = (
			);
			inputPaths = (
				"$(TARGET_BUILD_DIR)/$(INFOPLIST_PATH)",
			);
			name = "Set Build Number";
			outputFileListPaths = (
			);
			outputPaths = (
			);
			runOnlyForDeploymentPostprocessing = 0;
			shellPath = /bin/sh;
			shellScript = "git=`sh /etc/profile; which git`\nbranchName=`\"$git\" rev-parse --abbrev-ref HEAD`\nappBuild=`\"$git\" rev-list --count $branchName`\nif [ $CONFIGURATION = \"Debug\" ]; then\n/usr/libexec/PlistBuddy -c \"Set :CFBundleVersion $appBuild-$branchName\" \"${TARGET_BUILD_DIR}/${INFOPLIST_PATH}\"\nelse\n/usr/libexec/PlistBuddy -c \"Set :CFBundleVersion $appBuild\" \"${TARGET_BUILD_DIR}/${INFOPLIST_PATH}\"\nfi\necho \"Updated ${TARGET_BUILD_DIR}/${INFOPLIST_PATH} by setting build number\"\n";
		};
		742595D92552EFCB00A8A008 /* Set Build Number */ = {
			isa = PBXShellScriptBuildPhase;
			buildActionMask = 2147483647;
			files = (
			);
			inputFileListPaths = (
			);
			inputPaths = (
				"$(TARGET_BUILD_DIR)/$(INFOPLIST_PATH)",
			);
			name = "Set Build Number";
			outputFileListPaths = (
			);
			outputPaths = (
			);
			runOnlyForDeploymentPostprocessing = 0;
			shellPath = /bin/sh;
			shellScript = "git=`sh /etc/profile; which git`\nbranchName=`\"$git\" rev-parse --abbrev-ref HEAD`\nappBuild=`\"$git\" rev-list --count $branchName`\nif [ $CONFIGURATION = \"Debug\" ]; then\n/usr/libexec/PlistBuddy -c \"Set :CFBundleVersion $appBuild-$branchName\" \"${TARGET_BUILD_DIR}/${INFOPLIST_PATH}\"\nelse\n/usr/libexec/PlistBuddy -c \"Set :CFBundleVersion $appBuild\" \"${TARGET_BUILD_DIR}/${INFOPLIST_PATH}\"\nfi\necho \"Updated ${TARGET_BUILD_DIR}/${INFOPLIST_PATH} by setting build number\"\n";
		};
/* End PBXShellScriptBuildPhase section */

/* Begin PBXSourcesBuildPhase section */
		4A2245CC24A5E16300DBA437 /* Sources */ = {
			isa = PBXSourcesBuildPhase;
			buildActionMask = 2147483647;
			files = (
				4A8F149A266A29C900ADBCE4 /* WorkflowMiddlewareMock.swift in Sources */,
				4A797F9824AC9A1B007DDBE1 /* CloudProviderMockTests.swift in Sources */,
				4AB1C33C265E9DBC00DC7A49 /* CloudTaskExecutorTestCase.swift in Sources */,
				4A49FABE271ECDE80069A0CC /* ItemEnumerationTaskManagerTests.swift in Sources */,
				4A248229266E2DD6002D9F59 /* FileProviderAdapterCreateDirectoryTests.swift in Sources */,
				4A123EA824BEF5F0001D1CF7 /* CloudProviderPaginationMock.swift in Sources */,
				4A511D492660EE3F000A0E01 /* DeletionTaskExecutorTests.swift in Sources */,
				4A797F9624AC9936007DDBE1 /* CloudProviderMock.swift in Sources */,
				4A24822B266E362C002D9F59 /* FileProviderAdapterMoveItemTests.swift in Sources */,
				4A24822D266F85FD002D9F59 /* FileProviderAdapterDeleteItemTests.swift in Sources */,
				4A09E54C27071F3C0056D32A /* ErrorMapperTests.swift in Sources */,
				4AEFF7F427145CB500D6CB99 /* LogLevelUpdatingServiceSourceTests.swift in Sources */,
				4A248231266FB799002D9F59 /* FileProviderAdapterStartProvidingItemTests.swift in Sources */,
				4A8F14A0266A2FD500ADBCE4 /* FileProviderAdapterGetItemTests.swift in Sources */,
				4A24822F266FACF1002D9F59 /* FileProviderAdapterEnumerateItemTests.swift in Sources */,
				4A4A3864253F2B1900EE3828 /* CachedFileManagerTests.swift in Sources */,
				4AFE6AA82514B65800A4A315 /* CloudPath+NameCollision.swift in Sources */,
				4A4F47F324B875070033328B /* URL+NameCollisionExtensionTests.swift in Sources */,
				4A1673E8270C675B0075C724 /* FileProviderCacheManagerTests.swift in Sources */,
				4A231B84271EFC6100987492 /* DownloadTaskManagerTests.swift in Sources */,
				4ABC08D7250D1EB600E3CEDC /* DeletionTaskManagerTests.swift in Sources */,
				4A511D45265EB13B000A0E01 /* ItemEnumerationTaskTests.swift in Sources */,
				4A2F373724B47DB800460FD3 /* UploadTaskManagerTests.swift in Sources */,
				4A248221266B8D37002D9F59 /* FileProviderAdapterImportDocumentTests.swift in Sources */,
				4A511D5326615439000A0E01 /* ReparentTaskExecutorTests.swift in Sources */,
				4A248227266E27C5002D9F59 /* FolderCreationTaskExecutorTests.swift in Sources */,
				4AB1C325265CE69700DC7A49 /* DownloadTaskExecutorTests.swift in Sources */,
				4A8F149C266A29E400ADBCE4 /* OnlineItemNameCollisionHandlerTests.swift in Sources */,
				4A8F14A2266A302A00ADBCE4 /* FileProviderAdapterTestCase.swift in Sources */,
				4A3E2FEC271DC9670090BD44 /* MaintenanceManagerTests.swift in Sources */,
				4A717CD924C835740048E08F /* ReparentTaskManagerTests.swift in Sources */,
				4AB1C33A265E9D8600DC7A49 /* UploadTaskExecutorTests.swift in Sources */,
				4A2245DC24A5E1C600DBA437 /* MetadataManagerTests.swift in Sources */,
				4A797F8F24AC6731007DDBE1 /* FileProviderItemTests.swift in Sources */,
			);
			runOnlyForDeploymentPostprocessing = 0;
		};
		4A51E5F8261C9A7000CC8C9B /* Sources */ = {
			isa = PBXSourcesBuildPhase;
			buildActionMask = 2147483647;
			files = (
				4A51E611261C9A8800CC8C9B /* WebDAVKeychainTests.swift in Sources */,
			);
			runOnlyForDeploymentPostprocessing = 0;
		};
		4AA621D2249A6A8400A0BCBD /* Sources */ = {
			isa = PBXSourcesBuildPhase;
			buildActionMask = 2147483647;
			files = (
				4AFD8C112693204900F77BA6 /* ErrorWrapper.swift in Sources */,
				4AE7D79525826A0900C5E1D8 /* FileProviderValidationServiceSource.m in Sources */,
				4AA621D9249A6A8400A0BCBD /* FileProviderExtension.swift in Sources */,
				4A24001A26AE9F3A009DBC2E /* VaultLockingServiceSource.swift in Sources */,
				4A9BED64268F1DB000721BAA /* VaultUnlockingServiceSource.swift in Sources */,
				4AD0F61C24AF203F0026B765 /* FileProvider+Actions.swift in Sources */,
				4AA621DD249A6A8400A0BCBD /* FileProviderEnumerator.swift in Sources */,
			);
			runOnlyForDeploymentPostprocessing = 0;
		};
		4AA621E0249A6A8400A0BCBD /* Sources */ = {
			isa = PBXSourcesBuildPhase;
			buildActionMask = 2147483647;
			files = (
				4A6A520D268B5EF7006F7368 /* RootViewController.swift in Sources */,
				4A9BED66268F2D9D00721BAA /* UnlockVaultViewController.swift in Sources */,
				4A6A521B268B7147006F7368 /* FileProviderCoordinator.swift in Sources */,
				4A6A5219268B6D32006F7368 /* OnboardingViewController.swift in Sources */,
				4AFD8C0F269304A700F77BA6 /* UnlockVaultViewModel.swift in Sources */,
			);
			runOnlyForDeploymentPostprocessing = 0;
		};
		4AE97DA424572E4900452814 /* Sources */ = {
			isa = PBXSourcesBuildPhase;
			buildActionMask = 2147483647;
			files = (
				74C2BC4A26E8E24A00BCAA03 /* OnboardingViewModel.swift in Sources */,
				4A644B4F267B9E6A008CBB9A /* SetVaultNameCoordinator.swift in Sources */,
				4A4B7E7726B95576009BFDB1 /* BaseHeaderFooterView.swift in Sources */,
				4A9D124F261F071F00A670E2 /* WebDAVAuthenticator+VC.swift in Sources */,
				4A0C07E225AC80C100B83211 /* UIView+Preview.swift in Sources */,
				4A03257825A36A6900E63D7A /* VaultListViewController.swift in Sources */,
				4A447DB325BEF68100D9520D /* CloudChoosing.swift in Sources */,
				4A7B97C225B6F7200044B7FB /* AccountListViewController.swift in Sources */,
				4A66F57925C47BB2001BE15E /* TextFieldCell.swift in Sources */,
				74C2BC4E26E8FCB200BCAA03 /* PurchaseViewController.swift in Sources */,
				4AB8539E26BA8B4C00555F00 /* VaultDetailUnlockCoordinator.swift in Sources */,
				4A53CC17267CDBFF00853BB3 /* CreateNewVaultChooseFolderViewModel.swift in Sources */,
				4A6A521D268B7C8F006F7368 /* BaseNavigationController.swift in Sources */,
				4ADD2342267383BE00374E4E /* AddVaultSuccessViewModel.swift in Sources */,
				4A79E26926B16993008C9959 /* ActionButton.swift in Sources */,
				4AF91CD925A722A600ACF01E /* VaultInfo.swift in Sources */,
				74D365BA268B5DB0005ECD69 /* FilesAppUtil.swift in Sources */,
				4A644B4D267B55E4008CBB9A /* CreateNewVaultCoordinator.swift in Sources */,
				740D3682266A19150058744D /* SettingsViewModel.swift in Sources */,
				4A7B97D325B6F7520044B7FB /* AccountListViewModel.swift in Sources */,
				4A7BC0F125ADFAD600F007B3 /* AddVaultCoordinator.swift in Sources */,
				4A3D655F268099F9000DA764 /* VaultCoordinatorError.swift in Sources */,
				4AF4535D27205F6200CF1919 /* VaultDetailCoordinator.swift in Sources */,
				4A1EB0CC2689C3DE006D072B /* CreateNewLocalVaultCoordinator.swift in Sources */,
				4A644B57267C958F008CBB9A /* ChildCoordinator.swift in Sources */,
				4A53CC15267CC33100853BB3 /* CreateNewVaultPasswordViewModel.swift in Sources */,
				4AA22C1E261CA94700A17486 /* UsernameFieldCell.swift in Sources */,
				7408E6BF267783F100D7FAEA /* LocalWebViewController.swift in Sources */,
				4A447E4D25BF1E8B00D9520D /* FileCell.swift in Sources */,
				4A644B44267A3BEC008CBB9A /* SetVaultNameViewController.swift in Sources */,
				4A2FD04425B1C3BB008565C8 /* EmptyListMessage.swift in Sources */,
				4A09BFC62684D599000E40AB /* VaultDetailItem.swift in Sources */,
				4A66F58B25C489C7001BE15E /* OpenExistingVaultPasswordViewModel.swift in Sources */,
				4A03258125A36B7D00E63D7A /* UIViewController+Preview.swift in Sources */,
				4A21B49226BBFFE9000D13DF /* AttributedTextHeaderFooterView.swift in Sources */,
				4A7BC0E025ADF12D00F007B3 /* AddVaultViewController.swift in Sources */,
				4AFCE4CB25B8419D0069C4FC /* FolderChoosing.swift in Sources */,
				4A66F58225C487C9001BE15E /* PasswordFieldCell.swift in Sources */,
				74FC576125ADED030003ED27 /* VaultCell.swift in Sources */,
				4AFCE53A25B9D6A60069C4FC /* CloudAuthenticator.swift in Sources */,
				4A9D1247261E227600A670E2 /* WebDAVAuthenticationCoordinator.swift in Sources */,
				4A644B55267C926A008CBB9A /* FolderCreating.swift in Sources */,
				4A3D658626847B11000DA764 /* CreateNewLocalVaultViewModel.swift in Sources */,
				4AE97DAB24572E4900452814 /* AppDelegate.swift in Sources */,
				4AA22C16261CA8D800A17486 /* URLFieldCell.swift in Sources */,
				4A2FD07925B5D98B008565C8 /* CloudCell.swift in Sources */,
				4A447DBC25BF003400D9520D /* ChooseCloudViewModel.swift in Sources */,
				740D3684266A1B180058744D /* SettingsCoordinator.swift in Sources */,
				7408E6C326778D9B00D7FAEA /* AboutCoordinator.swift in Sources */,
				74C2BC4826E8E21D00BCAA03 /* OnboardingViewController.swift in Sources */,
				4A1EB0D5268A5AA3006D072B /* VaultDetector.swift in Sources */,
				4AFCE4D425B842830069C4FC /* AccountListing.swift in Sources */,
				4A4B7E7426B954D2009BFDB1 /* HeaderFooterViewModel.swift in Sources */,
				74C2BC5026E8FCC100BCAA03 /* PurchaseViewModel.swift in Sources */,
				4A644B53267BAFDA008CBB9A /* CreateNewFolderViewModel.swift in Sources */,
				4AB8539826BA881F00555F00 /* VaultDetailUnlockVaultViewModel.swift in Sources */,
				4AF4535F272066A600CF1919 /* RenameVaultViewController.swift in Sources */,
				4AA8615125C1DB5E002A59F5 /* OpenExistingVaultPasswordViewController.swift in Sources */,
				4A1673E3270C4DD90075C724 /* LoadingWithLabelCellViewModel.swift in Sources */,
				4AFCE4DD25B8514F0069C4FC /* EditableTableViewHeader.swift in Sources */,
				74C2BC5426E9097E00BCAA03 /* UpgradeCoordinator.swift in Sources */,
				4A2FD07025B5D5FB008565C8 /* ChooseCloudViewController.swift in Sources */,
				4A1EB0CA2689C373006D072B /* LocalVaultAdding.swift in Sources */,
				4A4B7E6D26B9462F009BFDB1 /* Bindable.swift in Sources */,
				4AF91D0D25A8D5EF00ACF01E /* ListViewModel.swift in Sources */,
				4A8D060525C82F1F0082C5F7 /* AddVaultSuccesing.swift in Sources */,
				4A21B49426BC0127000D13DF /* AttributedTextHeaderFooterViewModel.swift in Sources */,
				740D367E266A18DF0058744D /* SettingsViewController.swift in Sources */,
				4AF45356271F2A8300CF1919 /* RenameVaultViewModel.swift in Sources */,
				4A4B7E4626B2B6A0009BFDB1 /* SwitchCellViewModel.swift in Sources */,
				4AB8539626BA87A700555F00 /* VaultDetailUnlockVaultViewController.swift in Sources */,
				4AB8539C26BA8A8200555F00 /* VaultPasswordVerifying.swift in Sources */,
				4AFCE51625B880C90069C4FC /* AccountCell.swift in Sources */,
				74C2BC5626E9098500BCAA03 /* UpgradeViewModel.swift in Sources */,
				4A8D061C25C84C450082C5F7 /* SingleSectionHeaderTableViewController.swift in Sources */,
				4A3D65662680A842000DA764 /* LocalFileSystemAuthenticationViewModel.swift in Sources */,
				4A447E2425BF0E3A00D9520D /* ChooseFolderViewModel.swift in Sources */,
				4AA22BFB261CA69F00A17486 /* WebDAVAuthenticationViewController.swift in Sources */,
				4A9D123F261E1DD400A670E2 /* WebDAVAuthenticating.swift in Sources */,
				4A4B7E7926B961F0009BFDB1 /* UnlockSectionFooterViewModel.swift in Sources */,
				4A53CC13267CC1C100853BB3 /* CreateNewVaultPasswordViewController.swift in Sources */,
				4A6A51FF268B1BEB006F7368 /* OpenExistingLocalVaultCoordinator.swift in Sources */,
				4A03255525A3685500E63D7A /* Coordinator.swift in Sources */,
				4A644B47267A3D43008CBB9A /* SetVaultNameViewModel.swift in Sources */,
				4A1EB0D02689C7F8006D072B /* DetectedVaultFailureView.swift in Sources */,
				74C2BC4C26E8E63700BCAA03 /* OnboardingCoordinator.swift in Sources */,
				4A4B7E4C26B2FF41009BFDB1 /* TableViewCell.swift in Sources */,
				4A53CC11267CBFA100853BB3 /* AddVaultSuccessCoordinator.swift in Sources */,
				4A8D05D625C5CBE10082C5F7 /* AddVaultSuccessViewController.swift in Sources */,
				4A0C07EB25AC832900B83211 /* VaultListPosition.swift in Sources */,
				4A3D658226838991000DA764 /* OpenExistingLocalVaultViewModel.swift in Sources */,
				4A2FD08225B5E2BA008565C8 /* VaultInstalling.swift in Sources */,
				4A8D05DF25C5CD210082C5F7 /* ButtonCell.swift in Sources */,
<<<<<<< HEAD
				74C2BC5226E8FCD000BCAA03 /* PurchaseCoordinator.swift in Sources */,
=======
				4A53B6D32722F92D000DC367 /* MoveVaultViewModel.swift in Sources */,
>>>>>>> 61e1d118
				4A4B7E4426B2B1A5009BFDB1 /* TableViewCellViewModel.swift in Sources */,
				4ADBD35827284BAB00B19B5C /* MoveVaultViewController.swift in Sources */,
				7408E6CD26779BCC00D7FAEA /* AboutViewModel.swift in Sources */,
				4A21B49C26BD68C2000D13DF /* UIControl+Publisher.swift in Sources */,
				4AF91CD025A71C5800ACF01E /* UIImage+CloudProviderType.swift in Sources */,
				4A4B7E4A26B2C071009BFDB1 /* ButtonCellViewModel.swift in Sources */,
				4AF91CBE25A63FD600ACF01E /* VaultListViewModel.swift in Sources */,
				4A03255E25A368BF00E63D7A /* MainCoordinator.swift in Sources */,
				4AFCE4FF25B871500069C4FC /* AccountCellContent.swift in Sources */,
				4A21B49E26BD6915000D13DF /* UISwitch+Publisher.swift in Sources */,
				4A4B7E4226B2AD6F009BFDB1 /* VaultDetailViewModel.swift in Sources */,
				4A2FD08B25B5E437008565C8 /* OpenExistingVaultCoordinator.swift in Sources */,
				7469AD9A266E26B0000DCD45 /* URL+Zip.swift in Sources */,
				4AB8539026BA844300555F00 /* Publisher+OptionalAssign.swift in Sources */,
				4A3D65642680A4B7000DA764 /* LocalFileSystemAuthenticationViewController.swift in Sources */,
				4A7B97DC25B6F80A0044B7FB /* AccountInfo.swift in Sources */,
				4AA8614825C1C670002A59F5 /* OpenExistingVaultChooseFolderViewController.swift in Sources */,
				74C2BC5826E9098B00BCAA03 /* UpgradeViewController.swift in Sources */,
				4A4B7E4826B2BAFB009BFDB1 /* SwitchCell.swift in Sources */,
				4A1673E1270C43AF0075C724 /* LoadingWithLabelCell.swift in Sources */,
				4A447E5625BF1F6A00D9520D /* CloudItemCell.swift in Sources */,
				4AA8613725C19D4F002A59F5 /* DetectedMasterkeyViewModel.swift in Sources */,
				7460FFEF26FCC6FC0018BCC4 /* OnboardingNavigationController.swift in Sources */,
				4A1EB0D8268A6DE1006D072B /* AddLocalVaultViewController.swift in Sources */,
				4A7B97E525B6F86E0044B7FB /* AccountListPosition.swift in Sources */,
				4A447E3D25BF1AD400D9520D /* FolderCell.swift in Sources */,
				4A644B4B267B4C08008CBB9A /* CreateNewVaultChooseFolderViewController.swift in Sources */,
				4A447E1B25BF0DE300D9520D /* ChooseFolderViewController.swift in Sources */,
				4AF91CE225A7234500ACF01E /* DatabaseManager.swift in Sources */,
				4AFCE51F25B89CD80069C4FC /* CloudProviderType+Localization.swift in Sources */,
				4A447E0425BF0B0F00D9520D /* SingleSectionTableViewController.swift in Sources */,
				4A3D65612680A3CB000DA764 /* LocalFileSystemAuthenticating.swift in Sources */,
				4A9D1237261DAC5D00A670E2 /* WebDAVAuthenticationViewModel.swift in Sources */,
				4A753DB92678A226005F79C1 /* OpenExistingLegacyVaultPasswordViewModel.swift in Sources */,
				7408E6C126778C7A00D7FAEA /* LocalWebViewModel.swift in Sources */,
				4A1EB0CE2689C7A3006D072B /* DetectedVaultFailureViewController.swift in Sources */,
				4A644B51267BAAF4008CBB9A /* CreateNewFolderViewController.swift in Sources */,
				4A0337CA2726FF46001753B7 /* MoveVaultCoordinator.swift in Sources */,
				4A4B7E3F26B2ABC0009BFDB1 /* VaultDetailViewController.swift in Sources */,
				4A644B5B267CA972008CBB9A /* DetectedVaultView.swift in Sources */,
				74F5DC1F26DD036D00AFE989 /* StoreManager.swift in Sources */,
				74F5DC1C26DCD2FB00AFE989 /* StoreObserver.swift in Sources */,
				4A21B49626BC0270000D13DF /* VaultDetailInfoFooterViewModel.swift in Sources */,
			);
			runOnlyForDeploymentPostprocessing = 0;
		};
		4AE97DB924572E4A00452814 /* Sources */ = {
			isa = PBXSourcesBuildPhase;
			buildActionMask = 2147483647;
			files = (
				4A6A520B268B3710006F7368 /* CreateNewLocalVaultViewModelTests.swift in Sources */,
				4ABA985C2729557A004BB717 /* CloudProviderMock.swift in Sources */,
				4ADD9DBE272967E400B73FB9 /* VaultManagerMock.swift in Sources */,
				4A6A5208268B2B75006F7368 /* AddLocalVaultViewModelTestCase.swift in Sources */,
				4AF91CF425A8BB0D00ACF01E /* VaultListViewModelTests.swift in Sources */,
				4A3D6554267CF17B000DA764 /* CreateNewVaultPasswordViewModelTests.swift in Sources */,
				4AF91CEB25A7306E00ACF01E /* DatabaseManagerTests.swift in Sources */,
				4A644B49267B40C3008CBB9A /* SetVaultNameViewModelTests.swift in Sources */,
				4AEFF7F627145F5A00D6CB99 /* FileProviderConnectorMock.swift in Sources */,
				4AFCE56A25BAEE890069C4FC /* AccountListViewModelTests.swift in Sources */,
				4ABCF3522726D24800A7FBB7 /* MoveVaultViewModelTests.swift in Sources */,
				4A644B59267CA3AD008CBB9A /* CreateNewFolderViewModelTests.swift in Sources */,
				4A6A5206268B2B24006F7368 /* MockError.swift in Sources */,
				4AF45359271F38FC00CF1919 /* RenameVaultViewModelTests.swift in Sources */,
				4A6A5204268B2915006F7368 /* OpenExistingLocalVaultViewModelTests.swift in Sources */,
				4A1673F1270E2E830075C724 /* SettingsViewModelTests.swift in Sources */,
			);
			runOnlyForDeploymentPostprocessing = 0;
		};
		740375D32587AE7A0023FF53 /* Sources */ = {
			isa = PBXSourcesBuildPhase;
			buildActionMask = 2147483647;
			files = (
				4A8F1498266A299E00ADBCE4 /* OnlineItemNameCollisionHandler.swift in Sources */,
				4AEBE8C22653FAD40031487F /* WorkflowMiddleware.swift in Sources */,
				4A231B82271EF35400987492 /* DownloadTaskDBManager.swift in Sources */,
				747F2F3A2587BC4B0072FB30 /* LockManager.swift in Sources */,
				4ADD233C267219E200374E4E /* LocalCachedFileInfo.swift in Sources */,
				747F2F3B2587BC4B0072FB30 /* FileSystemLock.swift in Sources */,
				4A231B80271EF2CA00987492 /* DownloadTaskRecord.swift in Sources */,
				4A511D592664F290000A0E01 /* DeleteItemHelper.swift in Sources */,
				747F2F3C2587BC4B0072FB30 /* RWLock.swift in Sources */,
				747F2F3D2587BC4B0072FB30 /* LockNode.swift in Sources */,
				4A2482332670D6FB002D9F59 /* FileProviderAdapterManager.swift in Sources */,
				747F2F1F2587BC250072FB30 /* FileProviderNotificator.swift in Sources */,
				4AB1C327265CEA0E00DC7A49 /* CreatingOrDeletingItemPathLockHandler.swift in Sources */,
				747F2F202587BC250072FB30 /* URL+NameCollisionExtension.swift in Sources */,
				747F2F212587BC250072FB30 /* CloudPath+NameCollision.swift in Sources */,
				4A511D512661000F000A0E01 /* WorkflowFactory.swift in Sources */,
				4A1673EA270C77CC0075C724 /* DocumentStorageURLProvider.swift in Sources */,
				747F2F222587BC250072FB30 /* ItemMetadata.swift in Sources */,
				4A49FABA271ECA530069A0CC /* ItemEnumerationTaskRecord.swift in Sources */,
				4AE0D8DE2653F18900DF5D22 /* DeletionTaskExecutor.swift in Sources */,
				4AE0D8DA2653D90C00DF5D22 /* ItemEnumerationTaskExecutor.swift in Sources */,
				4ADD234026737CD400374E4E /* RootFileProviderItem.swift in Sources */,
				747F2F232587BC250072FB30 /* ItemMetadataDBManager.swift in Sources */,
				4A511D47265FEFBE000A0E01 /* DownloadTask.swift in Sources */,
				4A09E54E27071F4F0056D32A /* ErrorMapper.swift in Sources */,
				4AE0D8DC2653DF1300DF5D22 /* DownloadTaskExecutor.swift in Sources */,
				747F2F242587BC250072FB30 /* CachedFileDBManager.swift in Sources */,
				4A511D4C2660FEFE000A0E01 /* Workflow.swift in Sources */,
				4AEBE8C726540EBF0031487F /* MovingItemPathLockHandler.swift in Sources */,
				747F2F252587BC250072FB30 /* UploadTaskDBManager.swift in Sources */,
				747F2F262587BC250072FB30 /* UploadTask.swift in Sources */,
				4ADD233E2672376500374E4E /* WorkflowConstraint.swift in Sources */,
				4A511D572662924C000A0E01 /* ItemEnumerationTask.swift in Sources */,
				4AEFF7F227145ADD00D6CB99 /* LogLevelUpdatingServiceSource.swift in Sources */,
				4A511D5D26668E47000A0E01 /* ReparentTaskRecord.swift in Sources */,
				747F2F272587BC250072FB30 /* ReparentTask.swift in Sources */,
				747F2F282587BC250072FB30 /* ReparentTaskDBManager.swift in Sources */,
				4A511D4E2660FF9E000A0E01 /* WorkflowScheduler.swift in Sources */,
				4A2482352671110A002D9F59 /* DBManagerError.swift in Sources */,
				4A511D5B26668E0C000A0E01 /* UploadTaskRecord.swift in Sources */,
				4A511D5F26668E68000A0E01 /* DeletionTaskRecord.swift in Sources */,
				4A248223266E266E002D9F59 /* FolderCreationTask.swift in Sources */,
				747F2F2A2587BC250072FB30 /* DatabaseHelper.swift in Sources */,
				4AEBE8BE2653F4280031487F /* UploadTaskExecutor.swift in Sources */,
				4AE0D8D72653D5D500DF5D22 /* CloudTask.swift in Sources */,
				4A1673E6270C652A0075C724 /* FileProviderCacheManager.swift in Sources */,
				747F2F2B2587BC260072FB30 /* DeletionTask.swift in Sources */,
				4A3E2FEE271DCA160090BD44 /* MaintenanceDBManager.swift in Sources */,
				4AB1C329265CED6600DC7A49 /* ReadingItemPathLockHandler.swift in Sources */,
				4AEBE8BC2653F2FD0031487F /* ReparentTaskExecutor.swift in Sources */,
				747F2F2C2587BC260072FB30 /* DeletionTaskDBManager.swift in Sources */,
				747F2F2D2587BC260072FB30 /* FileProviderItemList.swift in Sources */,
				747F2F2E2587BC260072FB30 /* FileProviderItem.swift in Sources */,
				4A8F149E266A2A8200ADBCE4 /* FileProviderAdapter.swift in Sources */,
				4A49FABC271ECB680069A0CC /* ItemEnumerationTaskDBManager.swift in Sources */,
				4A248225266E26D7002D9F59 /* FolderCreationTaskExecutor.swift in Sources */,
				747F2F2F2587BC260072FB30 /* FileProviderAdapterError.swift in Sources */,
				747F2F302587BC260072FB30 /* ItemStatus.swift in Sources */,
				747F2F312587BC260072FB30 /* FileProviderNetworkTask.swift in Sources */,
			);
			runOnlyForDeploymentPostprocessing = 0;
		};
/* End PBXSourcesBuildPhase section */

/* Begin PBXTargetDependency section */
		4A1673EF270DE4600075C724 /* PBXTargetDependency */ = {
			isa = PBXTargetDependency;
			target = 740375D62587AE7A0023FF53 /* CryptomatorFileProvider */;
			targetProxy = 4A1673EE270DE4600075C724 /* PBXContainerItemProxy */;
		};
		4A51E602261C9A7000CC8C9B /* PBXTargetDependency */ = {
			isa = PBXTargetDependency;
			target = 4AE97DA724572E4900452814 /* Cryptomator */;
			targetProxy = 4A51E601261C9A7000CC8C9B /* PBXContainerItemProxy */;
		};
		4A9172722619F16C003C4043 /* PBXTargetDependency */ = {
			isa = PBXTargetDependency;
			productRef = 4A9172712619F16C003C4043 /* CryptomatorCommonCore */;
		};
		4A9BED69268F379300721BAA /* PBXTargetDependency */ = {
			isa = PBXTargetDependency;
			target = 740375D62587AE7A0023FF53 /* CryptomatorFileProvider */;
			targetProxy = 4A9BED68268F379300721BAA /* PBXContainerItemProxy */;
		};
		4AE97DBF24572E4A00452814 /* PBXTargetDependency */ = {
			isa = PBXTargetDependency;
			target = 4AE97DA724572E4900452814 /* Cryptomator */;
			targetProxy = 4AE97DBE24572E4A00452814 /* PBXContainerItemProxy */;
		};
		4AEE469125263B2E0045DA9F /* PBXTargetDependency */ = {
			isa = PBXTargetDependency;
			target = 4AA621D5249A6A8400A0BCBD /* FileProviderExtension */;
			targetProxy = 4AEE469025263B2E0045DA9F /* PBXContainerItemProxy */;
		};
		4AEE469425263B2E0045DA9F /* PBXTargetDependency */ = {
			isa = PBXTargetDependency;
			target = 4AA621E3249A6A8400A0BCBD /* FileProviderExtensionUI */;
			targetProxy = 4AEE469325263B2E0045DA9F /* PBXContainerItemProxy */;
		};
		740376282587AFF20023FF53 /* PBXTargetDependency */ = {
			isa = PBXTargetDependency;
			target = 740375D62587AE7A0023FF53 /* CryptomatorFileProvider */;
			targetProxy = 740376272587AFF20023FF53 /* PBXContainerItemProxy */;
		};
		747F2EB72587B7780072FB30 /* PBXTargetDependency */ = {
			isa = PBXTargetDependency;
			target = 740375D62587AE7A0023FF53 /* CryptomatorFileProvider */;
			targetProxy = 747F2EB62587B7780072FB30 /* PBXContainerItemProxy */;
		};
/* End PBXTargetDependency section */

/* Begin PBXVariantGroup section */
		4AE97DB524572E4A00452814 /* LaunchScreen.storyboard */ = {
			isa = PBXVariantGroup;
			children = (
				4AE97DB624572E4A00452814 /* Base */,
			);
			name = LaunchScreen.storyboard;
			sourceTree = "<group>";
		};
		742679F926A56B33004C61BC /* Localizable.strings */ = {
			isa = PBXVariantGroup;
			children = (
				742679FA26A56B33004C61BC /* en */,
				742679FE26A578E2004C61BC /* de */,
				74BDA62B26CE8AE1007FBD72 /* cs */,
				74267A0326A5793E004C61BC /* el */,
				74267A0426A57944004C61BC /* es */,
				74267A0526A57947004C61BC /* fr */,
				74A1B13D2726A9E60098224B /* hi */,
				74267A0A26A5795C004C61BC /* it */,
				74267A0B26A57960004C61BC /* ja */,
				74267A0C26A57963004C61BC /* ko */,
				74267A0F26A5796C004C61BC /* nl */,
				74267A1226A5797F004C61BC /* pl */,
				7460FFED26FB6C100018BCC4 /* pt */,
				74267A1326A57981004C61BC /* pt-BR */,
				74DFF9DA26DF87A0009981ED /* ro */,
				74267A1626A5798C004C61BC /* ru */,
				74267A1726A57990004C61BC /* sk */,
				74267A1A26A5799A004C61BC /* sv */,
				74267A1C26A5799F004C61BC /* tr */,
				74267A1D26A579A4004C61BC /* zh-Hans */,
			);
			name = Localizable.strings;
			sourceTree = "<group>";
		};
/* End PBXVariantGroup section */

/* Begin XCBuildConfiguration section */
		4A2245D924A5E16300DBA437 /* Debug */ = {
			isa = XCBuildConfiguration;
			buildSettings = {
				CODE_SIGN_STYLE = Automatic;
				DEVELOPMENT_TEAM = YZQJQUHA3L;
				INFOPLIST_FILE = CryptomatorFileProviderTests/Info.plist;
				LD_RUNPATH_SEARCH_PATHS = (
					"$(inherited)",
					"@executable_path/Frameworks",
					"@loader_path/Frameworks",
				);
				PRODUCT_BUNDLE_IDENTIFIER = "org.cryptomator.ios.fileprovider-tests";
				PRODUCT_NAME = "$(TARGET_NAME)";
				SWIFT_VERSION = 5.0;
				TARGETED_DEVICE_FAMILY = "1,2";
			};
			name = Debug;
		};
		4A2245DA24A5E16300DBA437 /* Release */ = {
			isa = XCBuildConfiguration;
			buildSettings = {
				CODE_SIGN_STYLE = Automatic;
				DEVELOPMENT_TEAM = YZQJQUHA3L;
				INFOPLIST_FILE = CryptomatorFileProviderTests/Info.plist;
				LD_RUNPATH_SEARCH_PATHS = (
					"$(inherited)",
					"@executable_path/Frameworks",
					"@loader_path/Frameworks",
				);
				PRODUCT_BUNDLE_IDENTIFIER = "org.cryptomator.ios.fileprovider-tests";
				PRODUCT_NAME = "$(TARGET_NAME)";
				SWIFT_VERSION = 5.0;
				TARGETED_DEVICE_FAMILY = "1,2";
			};
			name = Release;
		};
		4A51E604261C9A7000CC8C9B /* Debug */ = {
			isa = XCBuildConfiguration;
			buildSettings = {
				BUNDLE_LOADER = "$(TEST_HOST)";
				CODE_SIGN_STYLE = Automatic;
				DEVELOPMENT_TEAM = YZQJQUHA3L;
				INFOPLIST_FILE = CryptomatorCommonHostedTests/Info.plist;
				LD_RUNPATH_SEARCH_PATHS = (
					"$(inherited)",
					"@executable_path/Frameworks",
					"@loader_path/Frameworks",
				);
				PRODUCT_BUNDLE_IDENTIFIER = "org.cryptomator.ios.common-hostedtests";
				PRODUCT_NAME = "$(TARGET_NAME)";
				SWIFT_VERSION = 5.0;
				TARGETED_DEVICE_FAMILY = "1,2";
				TEST_HOST = "$(BUILT_PRODUCTS_DIR)/Cryptomator.app/Cryptomator";
			};
			name = Debug;
		};
		4A51E605261C9A7000CC8C9B /* Release */ = {
			isa = XCBuildConfiguration;
			buildSettings = {
				BUNDLE_LOADER = "$(TEST_HOST)";
				CODE_SIGN_STYLE = Automatic;
				DEVELOPMENT_TEAM = YZQJQUHA3L;
				INFOPLIST_FILE = CryptomatorCommonHostedTests/Info.plist;
				LD_RUNPATH_SEARCH_PATHS = (
					"$(inherited)",
					"@executable_path/Frameworks",
					"@loader_path/Frameworks",
				);
				PRODUCT_BUNDLE_IDENTIFIER = "org.cryptomator.ios.common-hostedtests";
				PRODUCT_NAME = "$(TARGET_NAME)";
				SWIFT_VERSION = 5.0;
				TARGETED_DEVICE_FAMILY = "1,2";
				TEST_HOST = "$(BUILT_PRODUCTS_DIR)/Cryptomator.app/Cryptomator";
			};
			name = Release;
		};
		4A5E5B512453119200BD6298 /* Debug */ = {
			isa = XCBuildConfiguration;
			buildSettings = {
				ALWAYS_SEARCH_USER_PATHS = NO;
				CLANG_ANALYZER_LOCALIZABILITY_NONLOCALIZED = YES;
				CLANG_ANALYZER_NONNULL = YES;
				CLANG_ANALYZER_NUMBER_OBJECT_CONVERSION = YES_AGGRESSIVE;
				CLANG_CXX_LANGUAGE_STANDARD = "gnu++14";
				CLANG_CXX_LIBRARY = "libc++";
				CLANG_ENABLE_MODULES = YES;
				CLANG_ENABLE_OBJC_ARC = YES;
				CLANG_ENABLE_OBJC_WEAK = YES;
				CLANG_WARN_BLOCK_CAPTURE_AUTORELEASING = YES;
				CLANG_WARN_BOOL_CONVERSION = YES;
				CLANG_WARN_COMMA = YES;
				CLANG_WARN_CONSTANT_CONVERSION = YES;
				CLANG_WARN_DEPRECATED_OBJC_IMPLEMENTATIONS = YES;
				CLANG_WARN_DIRECT_OBJC_ISA_USAGE = YES_ERROR;
				CLANG_WARN_DOCUMENTATION_COMMENTS = YES;
				CLANG_WARN_EMPTY_BODY = YES;
				CLANG_WARN_ENUM_CONVERSION = YES;
				CLANG_WARN_INFINITE_RECURSION = YES;
				CLANG_WARN_INT_CONVERSION = YES;
				CLANG_WARN_NON_LITERAL_NULL_CONVERSION = YES;
				CLANG_WARN_OBJC_IMPLICIT_RETAIN_SELF = YES;
				CLANG_WARN_OBJC_LITERAL_CONVERSION = YES;
				CLANG_WARN_OBJC_ROOT_CLASS = YES_ERROR;
				CLANG_WARN_QUOTED_INCLUDE_IN_FRAMEWORK_HEADER = YES;
				CLANG_WARN_RANGE_LOOP_ANALYSIS = YES;
				CLANG_WARN_STRICT_PROTOTYPES = YES;
				CLANG_WARN_SUSPICIOUS_MOVE = YES;
				CLANG_WARN_UNGUARDED_AVAILABILITY = YES_AGGRESSIVE;
				CLANG_WARN_UNREACHABLE_CODE = YES;
				CLANG_WARN__DUPLICATE_METHOD_MATCH = YES;
				COPY_PHASE_STRIP = NO;
				DEBUG_INFORMATION_FORMAT = dwarf;
				ENABLE_STRICT_OBJC_MSGSEND = YES;
				ENABLE_TESTABILITY = YES;
				GCC_C_LANGUAGE_STANDARD = gnu11;
				GCC_DYNAMIC_NO_PIC = NO;
				GCC_NO_COMMON_BLOCKS = YES;
				GCC_OPTIMIZATION_LEVEL = 0;
				GCC_PREPROCESSOR_DEFINITIONS = (
					"SWIFT_PACKAGE=1",
					"DEBUG=1",
				);
				GCC_WARN_64_TO_32_BIT_CONVERSION = YES;
				GCC_WARN_ABOUT_RETURN_TYPE = YES_ERROR;
				GCC_WARN_UNDECLARED_SELECTOR = YES;
				GCC_WARN_UNINITIALIZED_AUTOS = YES_AGGRESSIVE;
				GCC_WARN_UNUSED_FUNCTION = YES;
				GCC_WARN_UNUSED_VARIABLE = YES;
				IPHONEOS_DEPLOYMENT_TARGET = 13.0;
				MTL_ENABLE_DEBUG_INFO = INCLUDE_SOURCE;
				MTL_FAST_MATH = YES;
				ONLY_ACTIVE_ARCH = YES;
				OTHER_SWIFT_FLAGS = "-Xfrontend -warn-long-expression-type-checking=200 -Xfrontend -warn-long-function-bodies=200";
				SDKROOT = iphoneos;
				SWIFT_ACTIVE_COMPILATION_CONDITIONS = DEBUG;
				SWIFT_OPTIMIZATION_LEVEL = "-Onone";
			};
			name = Debug;
		};
		4A5E5B522453119200BD6298 /* Release */ = {
			isa = XCBuildConfiguration;
			buildSettings = {
				ALWAYS_SEARCH_USER_PATHS = NO;
				CLANG_ANALYZER_LOCALIZABILITY_NONLOCALIZED = YES;
				CLANG_ANALYZER_NONNULL = YES;
				CLANG_ANALYZER_NUMBER_OBJECT_CONVERSION = YES_AGGRESSIVE;
				CLANG_CXX_LANGUAGE_STANDARD = "gnu++14";
				CLANG_CXX_LIBRARY = "libc++";
				CLANG_ENABLE_MODULES = YES;
				CLANG_ENABLE_OBJC_ARC = YES;
				CLANG_ENABLE_OBJC_WEAK = YES;
				CLANG_WARN_BLOCK_CAPTURE_AUTORELEASING = YES;
				CLANG_WARN_BOOL_CONVERSION = YES;
				CLANG_WARN_COMMA = YES;
				CLANG_WARN_CONSTANT_CONVERSION = YES;
				CLANG_WARN_DEPRECATED_OBJC_IMPLEMENTATIONS = YES;
				CLANG_WARN_DIRECT_OBJC_ISA_USAGE = YES_ERROR;
				CLANG_WARN_DOCUMENTATION_COMMENTS = YES;
				CLANG_WARN_EMPTY_BODY = YES;
				CLANG_WARN_ENUM_CONVERSION = YES;
				CLANG_WARN_INFINITE_RECURSION = YES;
				CLANG_WARN_INT_CONVERSION = YES;
				CLANG_WARN_NON_LITERAL_NULL_CONVERSION = YES;
				CLANG_WARN_OBJC_IMPLICIT_RETAIN_SELF = YES;
				CLANG_WARN_OBJC_LITERAL_CONVERSION = YES;
				CLANG_WARN_OBJC_ROOT_CLASS = YES_ERROR;
				CLANG_WARN_QUOTED_INCLUDE_IN_FRAMEWORK_HEADER = YES;
				CLANG_WARN_RANGE_LOOP_ANALYSIS = YES;
				CLANG_WARN_STRICT_PROTOTYPES = YES;
				CLANG_WARN_SUSPICIOUS_MOVE = YES;
				CLANG_WARN_UNGUARDED_AVAILABILITY = YES_AGGRESSIVE;
				CLANG_WARN_UNREACHABLE_CODE = YES;
				CLANG_WARN__DUPLICATE_METHOD_MATCH = YES;
				COPY_PHASE_STRIP = NO;
				DEBUG_INFORMATION_FORMAT = "dwarf-with-dsym";
				ENABLE_NS_ASSERTIONS = NO;
				ENABLE_STRICT_OBJC_MSGSEND = YES;
				GCC_C_LANGUAGE_STANDARD = gnu11;
				GCC_NO_COMMON_BLOCKS = YES;
				GCC_PREPROCESSOR_DEFINITIONS = "SWIFT_PACKAGE=1";
				GCC_WARN_64_TO_32_BIT_CONVERSION = YES;
				GCC_WARN_ABOUT_RETURN_TYPE = YES_ERROR;
				GCC_WARN_UNDECLARED_SELECTOR = YES;
				GCC_WARN_UNINITIALIZED_AUTOS = YES_AGGRESSIVE;
				GCC_WARN_UNUSED_FUNCTION = YES;
				GCC_WARN_UNUSED_VARIABLE = YES;
				IPHONEOS_DEPLOYMENT_TARGET = 13.0;
				MTL_ENABLE_DEBUG_INFO = NO;
				MTL_FAST_MATH = YES;
				OTHER_SWIFT_FLAGS = "-Xfrontend -warn-long-expression-type-checking=200 -Xfrontend -warn-long-function-bodies=200";
				SDKROOT = iphoneos;
				SWIFT_COMPILATION_MODE = wholemodule;
				SWIFT_OPTIMIZATION_LEVEL = "-O";
				VALIDATE_PRODUCT = YES;
			};
			name = Release;
		};
		4AA621F3249A6A8400A0BCBD /* Debug */ = {
			isa = XCBuildConfiguration;
			buildSettings = {
				CODE_SIGN_ENTITLEMENTS = FileProviderExtensionUI/FileProviderExtensionUI.entitlements;
				CODE_SIGN_IDENTITY = "iPhone Developer";
				CODE_SIGN_STYLE = Manual;
				CURRENT_PROJECT_VERSION = AUTOMATIC;
				DEVELOPMENT_TEAM = YZQJQUHA3L;
				INFOPLIST_FILE = FileProviderExtensionUI/Info.plist;
				LD_RUNPATH_SEARCH_PATHS = (
					"$(inherited)",
					"@executable_path/Frameworks",
					"@executable_path/../../Frameworks",
				);
				MARKETING_VERSION = 2.0.0;
				PRODUCT_BUNDLE_IDENTIFIER = "org.cryptomator.ios.fileprovider-ui";
				PRODUCT_NAME = "$(TARGET_NAME)";
				PROVISIONING_PROFILE_SPECIFIER = "match Development org.cryptomator.ios.fileprovider-ui";
				SKIP_INSTALL = YES;
				SWIFT_VERSION = 5.0;
				TARGETED_DEVICE_FAMILY = "1,2";
			};
			name = Debug;
		};
		4AA621F4249A6A8400A0BCBD /* Release */ = {
			isa = XCBuildConfiguration;
			buildSettings = {
				CODE_SIGN_ENTITLEMENTS = FileProviderExtensionUI/FileProviderExtensionUI.entitlements;
				CODE_SIGN_IDENTITY = "iPhone Distribution";
				CODE_SIGN_STYLE = Manual;
				CURRENT_PROJECT_VERSION = AUTOMATIC;
				DEVELOPMENT_TEAM = YZQJQUHA3L;
				INFOPLIST_FILE = FileProviderExtensionUI/Info.plist;
				LD_RUNPATH_SEARCH_PATHS = (
					"$(inherited)",
					"@executable_path/Frameworks",
					"@executable_path/../../Frameworks",
				);
				MARKETING_VERSION = 2.0.0;
				PRODUCT_BUNDLE_IDENTIFIER = "org.cryptomator.ios.fileprovider-ui";
				PRODUCT_NAME = "$(TARGET_NAME)";
				PROVISIONING_PROFILE_SPECIFIER = "match AppStore org.cryptomator.ios.fileprovider-ui";
				SKIP_INSTALL = YES;
				SWIFT_VERSION = 5.0;
				TARGETED_DEVICE_FAMILY = "1,2";
			};
			name = Release;
		};
		4AA621F6249A6A8400A0BCBD /* Debug */ = {
			isa = XCBuildConfiguration;
			buildSettings = {
				CLANG_ENABLE_MODULES = YES;
				CODE_SIGN_ENTITLEMENTS = FileProviderExtension/FileProviderExtension.entitlements;
				CODE_SIGN_IDENTITY = "iPhone Developer";
				CODE_SIGN_STYLE = Manual;
				CURRENT_PROJECT_VERSION = AUTOMATIC;
				DEVELOPMENT_TEAM = YZQJQUHA3L;
				INFOPLIST_FILE = FileProviderExtension/Info.plist;
				LD_RUNPATH_SEARCH_PATHS = (
					"$(inherited)",
					"@executable_path/Frameworks",
					"@executable_path/../../Frameworks",
				);
				MARKETING_VERSION = 2.0.0;
				PRODUCT_BUNDLE_IDENTIFIER = org.cryptomator.ios.fileprovider;
				PRODUCT_NAME = "$(TARGET_NAME)";
				PROVISIONING_PROFILE_SPECIFIER = "match Development org.cryptomator.ios.fileprovider";
				SKIP_INSTALL = YES;
				SWIFT_OBJC_BRIDGING_HEADER = "FileProviderExtension/FileProviderExtension-Bridging-Header.h";
				SWIFT_OPTIMIZATION_LEVEL = "-Onone";
				SWIFT_VERSION = 5.0;
				TARGETED_DEVICE_FAMILY = "1,2";
			};
			name = Debug;
		};
		4AA621F7249A6A8400A0BCBD /* Release */ = {
			isa = XCBuildConfiguration;
			buildSettings = {
				CLANG_ENABLE_MODULES = YES;
				CODE_SIGN_ENTITLEMENTS = FileProviderExtension/FileProviderExtension.entitlements;
				CODE_SIGN_IDENTITY = "iPhone Distribution";
				CODE_SIGN_STYLE = Manual;
				CURRENT_PROJECT_VERSION = AUTOMATIC;
				DEVELOPMENT_TEAM = YZQJQUHA3L;
				INFOPLIST_FILE = FileProviderExtension/Info.plist;
				LD_RUNPATH_SEARCH_PATHS = (
					"$(inherited)",
					"@executable_path/Frameworks",
					"@executable_path/../../Frameworks",
				);
				MARKETING_VERSION = 2.0.0;
				PRODUCT_BUNDLE_IDENTIFIER = org.cryptomator.ios.fileprovider;
				PRODUCT_NAME = "$(TARGET_NAME)";
				PROVISIONING_PROFILE_SPECIFIER = "match AppStore org.cryptomator.ios.fileprovider";
				SKIP_INSTALL = YES;
				SWIFT_OBJC_BRIDGING_HEADER = "FileProviderExtension/FileProviderExtension-Bridging-Header.h";
				SWIFT_VERSION = 5.0;
				TARGETED_DEVICE_FAMILY = "1,2";
			};
			name = Release;
		};
		4AE97DD024572E4A00452814 /* Debug */ = {
			isa = XCBuildConfiguration;
			buildSettings = {
				ASSETCATALOG_COMPILER_APPICON_NAME = AppIcon;
				CODE_SIGN_ENTITLEMENTS = Cryptomator/Cryptomator.entitlements;
				CODE_SIGN_IDENTITY = "iPhone Developer";
				CODE_SIGN_STYLE = Manual;
				CURRENT_PROJECT_VERSION = AUTOMATIC;
				DEVELOPMENT_TEAM = YZQJQUHA3L;
				INFOPLIST_FILE = Cryptomator/Info.plist;
				LD_RUNPATH_SEARCH_PATHS = (
					"$(inherited)",
					"@executable_path/Frameworks",
				);
				MARKETING_VERSION = 2.0.0;
				PRODUCT_BUNDLE_IDENTIFIER = org.cryptomator.ios;
				PRODUCT_NAME = "$(TARGET_NAME)";
				PROVISIONING_PROFILE_SPECIFIER = "match Development org.cryptomator.ios";
				SWIFT_VERSION = 5.0;
				TARGETED_DEVICE_FAMILY = "1,2";
			};
			name = Debug;
		};
		4AE97DD124572E4A00452814 /* Release */ = {
			isa = XCBuildConfiguration;
			buildSettings = {
				ASSETCATALOG_COMPILER_APPICON_NAME = AppIcon;
				CODE_SIGN_ENTITLEMENTS = Cryptomator/Cryptomator.entitlements;
				CODE_SIGN_IDENTITY = "iPhone Distribution";
				CODE_SIGN_STYLE = Manual;
				CURRENT_PROJECT_VERSION = AUTOMATIC;
				DEVELOPMENT_TEAM = YZQJQUHA3L;
				INFOPLIST_FILE = Cryptomator/Info.plist;
				LD_RUNPATH_SEARCH_PATHS = (
					"$(inherited)",
					"@executable_path/Frameworks",
				);
				MARKETING_VERSION = 2.0.0;
				PRODUCT_BUNDLE_IDENTIFIER = org.cryptomator.ios;
				PRODUCT_NAME = "$(TARGET_NAME)";
				PROVISIONING_PROFILE_SPECIFIER = "match AppStore org.cryptomator.ios";
				SWIFT_VERSION = 5.0;
				TARGETED_DEVICE_FAMILY = "1,2";
			};
			name = Release;
		};
		4AE97DD324572E4A00452814 /* Debug */ = {
			isa = XCBuildConfiguration;
			buildSettings = {
				BUNDLE_LOADER = "$(TEST_HOST)";
				CODE_SIGN_STYLE = Automatic;
				DEVELOPMENT_TEAM = YZQJQUHA3L;
				INFOPLIST_FILE = CryptomatorTests/Info.plist;
				LD_RUNPATH_SEARCH_PATHS = (
					"$(inherited)",
					"@executable_path/Frameworks",
					"@loader_path/Frameworks",
				);
				PRODUCT_BUNDLE_IDENTIFIER = org.cryptomator.ios.tests;
				PRODUCT_NAME = "$(TARGET_NAME)";
				SWIFT_VERSION = 5.0;
				TARGETED_DEVICE_FAMILY = "1,2";
				TEST_HOST = "$(BUILT_PRODUCTS_DIR)/Cryptomator.app/Cryptomator";
			};
			name = Debug;
		};
		4AE97DD424572E4A00452814 /* Release */ = {
			isa = XCBuildConfiguration;
			buildSettings = {
				BUNDLE_LOADER = "$(TEST_HOST)";
				CODE_SIGN_STYLE = Automatic;
				DEVELOPMENT_TEAM = YZQJQUHA3L;
				INFOPLIST_FILE = CryptomatorTests/Info.plist;
				LD_RUNPATH_SEARCH_PATHS = (
					"$(inherited)",
					"@executable_path/Frameworks",
					"@loader_path/Frameworks",
				);
				PRODUCT_BUNDLE_IDENTIFIER = org.cryptomator.ios.tests;
				PRODUCT_NAME = "$(TARGET_NAME)";
				SWIFT_VERSION = 5.0;
				TARGETED_DEVICE_FAMILY = "1,2";
				TEST_HOST = "$(BUILT_PRODUCTS_DIR)/Cryptomator.app/Cryptomator";
			};
			name = Release;
		};
		740375DC2587AE7B0023FF53 /* Debug */ = {
			isa = XCBuildConfiguration;
			buildSettings = {
				APPLICATION_EXTENSION_API_ONLY = YES;
				CODE_SIGN_STYLE = Automatic;
				DEVELOPMENT_TEAM = YZQJQUHA3L;
				OTHER_LDFLAGS = "-ObjC";
				PRODUCT_NAME = "$(TARGET_NAME)";
				SKIP_INSTALL = YES;
				SWIFT_VERSION = 5.0;
				TARGETED_DEVICE_FAMILY = "1,2";
			};
			name = Debug;
		};
		740375DD2587AE7B0023FF53 /* Release */ = {
			isa = XCBuildConfiguration;
			buildSettings = {
				APPLICATION_EXTENSION_API_ONLY = YES;
				CODE_SIGN_STYLE = Automatic;
				DEVELOPMENT_TEAM = YZQJQUHA3L;
				OTHER_LDFLAGS = "-ObjC";
				PRODUCT_NAME = "$(TARGET_NAME)";
				SKIP_INSTALL = YES;
				SWIFT_VERSION = 5.0;
				TARGETED_DEVICE_FAMILY = "1,2";
			};
			name = Release;
		};
/* End XCBuildConfiguration section */

/* Begin XCConfigurationList section */
		4A2245D824A5E16300DBA437 /* Build configuration list for PBXNativeTarget "CryptomatorFileProviderTests" */ = {
			isa = XCConfigurationList;
			buildConfigurations = (
				4A2245D924A5E16300DBA437 /* Debug */,
				4A2245DA24A5E16300DBA437 /* Release */,
			);
			defaultConfigurationIsVisible = 0;
			defaultConfigurationName = Release;
		};
		4A51E603261C9A7000CC8C9B /* Build configuration list for PBXNativeTarget "CryptomatorCommonHostedTests" */ = {
			isa = XCConfigurationList;
			buildConfigurations = (
				4A51E604261C9A7000CC8C9B /* Debug */,
				4A51E605261C9A7000CC8C9B /* Release */,
			);
			defaultConfigurationIsVisible = 0;
			defaultConfigurationName = Release;
		};
		4A5E5B242453119100BD6298 /* Build configuration list for PBXProject "Cryptomator" */ = {
			isa = XCConfigurationList;
			buildConfigurations = (
				4A5E5B512453119200BD6298 /* Debug */,
				4A5E5B522453119200BD6298 /* Release */,
			);
			defaultConfigurationIsVisible = 0;
			defaultConfigurationName = Release;
		};
		4AA621F2249A6A8400A0BCBD /* Build configuration list for PBXNativeTarget "FileProviderExtensionUI" */ = {
			isa = XCConfigurationList;
			buildConfigurations = (
				4AA621F3249A6A8400A0BCBD /* Debug */,
				4AA621F4249A6A8400A0BCBD /* Release */,
			);
			defaultConfigurationIsVisible = 0;
			defaultConfigurationName = Release;
		};
		4AA621F5249A6A8400A0BCBD /* Build configuration list for PBXNativeTarget "FileProviderExtension" */ = {
			isa = XCConfigurationList;
			buildConfigurations = (
				4AA621F6249A6A8400A0BCBD /* Debug */,
				4AA621F7249A6A8400A0BCBD /* Release */,
			);
			defaultConfigurationIsVisible = 0;
			defaultConfigurationName = Release;
		};
		4AE97DCF24572E4A00452814 /* Build configuration list for PBXNativeTarget "Cryptomator" */ = {
			isa = XCConfigurationList;
			buildConfigurations = (
				4AE97DD024572E4A00452814 /* Debug */,
				4AE97DD124572E4A00452814 /* Release */,
			);
			defaultConfigurationIsVisible = 0;
			defaultConfigurationName = Release;
		};
		4AE97DD224572E4A00452814 /* Build configuration list for PBXNativeTarget "CryptomatorTests" */ = {
			isa = XCConfigurationList;
			buildConfigurations = (
				4AE97DD324572E4A00452814 /* Debug */,
				4AE97DD424572E4A00452814 /* Release */,
			);
			defaultConfigurationIsVisible = 0;
			defaultConfigurationName = Release;
		};
		740375DB2587AE7B0023FF53 /* Build configuration list for PBXNativeTarget "CryptomatorFileProvider" */ = {
			isa = XCConfigurationList;
			buildConfigurations = (
				740375DC2587AE7B0023FF53 /* Debug */,
				740375DD2587AE7B0023FF53 /* Release */,
			);
			defaultConfigurationIsVisible = 0;
			defaultConfigurationName = Release;
		};
/* End XCConfigurationList section */

/* Begin XCSwiftPackageProductDependency section */
		4A9172712619F16C003C4043 /* CryptomatorCommonCore */ = {
			isa = XCSwiftPackageProductDependency;
			productName = CryptomatorCommonCore;
		};
		4A9172812619F17C003C4043 /* CryptomatorCommon */ = {
			isa = XCSwiftPackageProductDependency;
			productName = CryptomatorCommon;
		};
		4A91728A2619F1D0003C4043 /* CryptomatorCommonCore */ = {
			isa = XCSwiftPackageProductDependency;
			productName = CryptomatorCommonCore;
		};
/* End XCSwiftPackageProductDependency section */
	};
	rootObject = 4A5E5B212453119100BD6298 /* Project object */;
}<|MERGE_RESOLUTION|>--- conflicted
+++ resolved
@@ -1960,11 +1960,8 @@
 				4A3D658226838991000DA764 /* OpenExistingLocalVaultViewModel.swift in Sources */,
 				4A2FD08225B5E2BA008565C8 /* VaultInstalling.swift in Sources */,
 				4A8D05DF25C5CD210082C5F7 /* ButtonCell.swift in Sources */,
-<<<<<<< HEAD
 				74C2BC5226E8FCD000BCAA03 /* PurchaseCoordinator.swift in Sources */,
-=======
 				4A53B6D32722F92D000DC367 /* MoveVaultViewModel.swift in Sources */,
->>>>>>> 61e1d118
 				4A4B7E4426B2B1A5009BFDB1 /* TableViewCellViewModel.swift in Sources */,
 				4ADBD35827284BAB00B19B5C /* MoveVaultViewController.swift in Sources */,
 				7408E6CD26779BCC00D7FAEA /* AboutViewModel.swift in Sources */,
