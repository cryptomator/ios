--- conflicted
+++ resolved
@@ -200,14 +200,11 @@
 		4AEBE8C726540EBF0031487F /* MovingItemPathLockHandler.swift in Sources */ = {isa = PBXBuildFile; fileRef = 4AEBE8C626540EBF0031487F /* MovingItemPathLockHandler.swift */; };
 		4AEE468F25263B2E0045DA9F /* FileProviderExtension.appex in Embed App Extensions */ = {isa = PBXBuildFile; fileRef = 4AA621D6249A6A8400A0BCBD /* FileProviderExtension.appex */; settings = {ATTRIBUTES = (RemoveHeadersOnCopy, ); }; };
 		4AEE469225263B2E0045DA9F /* FileProviderExtensionUI.appex in Embed App Extensions */ = {isa = PBXBuildFile; fileRef = 4AA621E4249A6A8400A0BCBD /* FileProviderExtensionUI.appex */; settings = {ATTRIBUTES = (RemoveHeadersOnCopy, ); }; };
-<<<<<<< HEAD
-		4AF45356271F2A8300CF1919 /* RenameVaultViewModel.swift in Sources */ = {isa = PBXBuildFile; fileRef = 4AF45355271F2A8300CF1919 /* RenameVaultViewModel.swift */; };
-		4AF45359271F38FC00CF1919 /* RenameVaultViewModelTests.swift in Sources */ = {isa = PBXBuildFile; fileRef = 4AF45358271F38FC00CF1919 /* RenameVaultViewModelTests.swift */; };
-=======
 		4AEFF7F227145ADD00D6CB99 /* LogLevelUpdatingServiceSource.swift in Sources */ = {isa = PBXBuildFile; fileRef = 4AEFF7F127145ADD00D6CB99 /* LogLevelUpdatingServiceSource.swift */; };
 		4AEFF7F427145CB500D6CB99 /* LogLevelUpdatingServiceSourceTests.swift in Sources */ = {isa = PBXBuildFile; fileRef = 4AEFF7F327145CB400D6CB99 /* LogLevelUpdatingServiceSourceTests.swift */; };
 		4AEFF7F627145F5A00D6CB99 /* FileProviderConnectorMock.swift in Sources */ = {isa = PBXBuildFile; fileRef = 4AEFF7F527145F5A00D6CB99 /* FileProviderConnectorMock.swift */; };
->>>>>>> 6be927b4
+		4AF45356271F2A8300CF1919 /* RenameVaultViewModel.swift in Sources */ = {isa = PBXBuildFile; fileRef = 4AF45355271F2A8300CF1919 /* RenameVaultViewModel.swift */; };
+		4AF45359271F38FC00CF1919 /* RenameVaultViewModelTests.swift in Sources */ = {isa = PBXBuildFile; fileRef = 4AF45358271F38FC00CF1919 /* RenameVaultViewModelTests.swift */; };
 		4AF91CBE25A63FD600ACF01E /* VaultListViewModel.swift in Sources */ = {isa = PBXBuildFile; fileRef = 4AF91CBD25A63FD600ACF01E /* VaultListViewModel.swift */; };
 		4AF91CC725A6437000ACF01E /* Colors.xcassets in Resources */ = {isa = PBXBuildFile; fileRef = 4AF91CC625A6437000ACF01E /* Colors.xcassets */; };
 		4AF91CD025A71C5800ACF01E /* UIImage+CloudProviderType.swift in Sources */ = {isa = PBXBuildFile; fileRef = 4AF91CCF25A71C5800ACF01E /* UIImage+CloudProviderType.swift */; };
@@ -569,14 +566,11 @@
 		4AEBE8BD2653F4280031487F /* UploadTaskExecutor.swift */ = {isa = PBXFileReference; lastKnownFileType = sourcecode.swift; path = UploadTaskExecutor.swift; sourceTree = "<group>"; };
 		4AEBE8C12653FAD40031487F /* WorkflowMiddleware.swift */ = {isa = PBXFileReference; lastKnownFileType = sourcecode.swift; path = WorkflowMiddleware.swift; sourceTree = "<group>"; };
 		4AEBE8C626540EBF0031487F /* MovingItemPathLockHandler.swift */ = {isa = PBXFileReference; lastKnownFileType = sourcecode.swift; path = MovingItemPathLockHandler.swift; sourceTree = "<group>"; };
-<<<<<<< HEAD
-		4AF45355271F2A8300CF1919 /* RenameVaultViewModel.swift */ = {isa = PBXFileReference; lastKnownFileType = sourcecode.swift; path = RenameVaultViewModel.swift; sourceTree = "<group>"; };
-		4AF45358271F38FC00CF1919 /* RenameVaultViewModelTests.swift */ = {isa = PBXFileReference; lastKnownFileType = sourcecode.swift; path = RenameVaultViewModelTests.swift; sourceTree = "<group>"; };
-=======
 		4AEFF7F127145ADD00D6CB99 /* LogLevelUpdatingServiceSource.swift */ = {isa = PBXFileReference; lastKnownFileType = sourcecode.swift; path = LogLevelUpdatingServiceSource.swift; sourceTree = "<group>"; };
 		4AEFF7F327145CB400D6CB99 /* LogLevelUpdatingServiceSourceTests.swift */ = {isa = PBXFileReference; lastKnownFileType = sourcecode.swift; path = LogLevelUpdatingServiceSourceTests.swift; sourceTree = "<group>"; };
 		4AEFF7F527145F5A00D6CB99 /* FileProviderConnectorMock.swift */ = {isa = PBXFileReference; lastKnownFileType = sourcecode.swift; path = FileProviderConnectorMock.swift; sourceTree = "<group>"; };
->>>>>>> 6be927b4
+		4AF45355271F2A8300CF1919 /* RenameVaultViewModel.swift */ = {isa = PBXFileReference; lastKnownFileType = sourcecode.swift; path = RenameVaultViewModel.swift; sourceTree = "<group>"; };
+		4AF45358271F38FC00CF1919 /* RenameVaultViewModelTests.swift */ = {isa = PBXFileReference; lastKnownFileType = sourcecode.swift; path = RenameVaultViewModelTests.swift; sourceTree = "<group>"; };
 		4AF91CBD25A63FD600ACF01E /* VaultListViewModel.swift */ = {isa = PBXFileReference; lastKnownFileType = sourcecode.swift; path = VaultListViewModel.swift; sourceTree = "<group>"; };
 		4AF91CC625A6437000ACF01E /* Colors.xcassets */ = {isa = PBXFileReference; lastKnownFileType = folder.assetcatalog; path = Colors.xcassets; sourceTree = "<group>"; };
 		4AF91CCF25A71C5800ACF01E /* UIImage+CloudProviderType.swift */ = {isa = PBXFileReference; lastKnownFileType = sourcecode.swift; path = "UIImage+CloudProviderType.swift"; sourceTree = "<group>"; };
