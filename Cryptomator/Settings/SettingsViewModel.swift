//
//  SettingsViewModel.swift
//  Cryptomator
//
//  Created by Tobias Hagemann on 04.06.21.
//  Copyright © 2021 Skymatic GmbH. All rights reserved.
//

import Combine
import CryptomatorCommonCore
import CryptomatorFileProvider
import Foundation
import Promises

enum SettingsButtonAction: String {
	case showAbout
	case sendLogFile
	case clearCache
	case showCloudServices
	case showContact
	case showRateApp
	case showUnlockFullVersion
	case unknown
}

enum SettingsSection: Int {
	case cloudServiceSection = 0
	case cacheSection
	case aboutSection
	case debugSection
	case miscSection
}

class SettingsViewModel: TableViewModel<SettingsSection> {
	override var title: String? {
		return LocalizedString.getValue("settings.title")
	}

	override var sections: [Section<SettingsSection>] {
		return _sections
	}

<<<<<<< HEAD
	private var _sections: [Section<SettingsSection>] {
=======
	var showDebugModeWarning: AnyPublisher<Void, Never> {
		return showDebugModeWarningPublisher.eraseToAnyPublisher()
	}

	private lazy var _sections: [Section<SettingsSection>] = {
>>>>>>> 380f4591
		return [
			Section(id: .cloudServiceSection, elements: [
				ButtonCellViewModel.createDisclosureButton(action: SettingsButtonAction.showCloudServices, title: LocalizedString.getValue("settings.cloudServices"))
			]),
			Section(id: .cacheSection, elements: [
				cacheSizeCellViewModel,
				clearCacheButtonCellViewModel
			]),
			Section(id: .aboutSection, elements: aboutSectionElements),
			Section(id: .debugSection, elements: [
				debugModeViewModel,
				ButtonCellViewModel<SettingsButtonAction>(action: .sendLogFile, title: LocalizedString.getValue("settings.sendLogFile"))
			]),
			Section(id: .miscSection, elements: [
				ButtonCellViewModel(action: SettingsButtonAction.showContact, title: LocalizedString.getValue("settings.contact")),
				ButtonCellViewModel(action: SettingsButtonAction.showRateApp, title: LocalizedString.getValue("settings.rateApp"))
			])
		]
	}

	private var aboutSectionElements: [TableViewCellViewModel] {
		var elements = [ButtonCellViewModel.createDisclosureButton(action: SettingsButtonAction.showAbout, title: LocalizedString.getValue("settings.aboutCryptomator"))]
		if !cryptomatorSettings.fullVersionUnlocked {
			elements.append(ButtonCellViewModel.createDisclosureButton(action: SettingsButtonAction.showUnlockFullVersion, title: LocalizedString.getValue("settings.unlockFullVersion")))
		}
		return elements
	}

	private let cacheManager: FileProviderCacheManager
	private let cacheSizeCellViewModel = LoadingWithLabelCellViewModel(title: LocalizedString.getValue("settings.cacheSize"))
	private let clearCacheButtonCellViewModel = ButtonCellViewModel<SettingsButtonAction>(action: .clearCache, title: LocalizedString.getValue("settings.clearCache"), isEnabled: false)

	private var cryptomatorSettings: CryptomatorSettings
	private lazy var debugModeViewModel: SwitchCellViewModel = {
		let viewModel = SwitchCellViewModel(title: LocalizedString.getValue("settings.debugMode"), isOn: cryptomatorSettings.debugModeEnabled)
		bindDebugModeViewModel(viewModel)
		return viewModel
	}()

	private let fileProviderConnector: FileProviderConnector
	private var subscribers = Set<AnyCancellable>()
	private lazy var showDebugModeWarningPublisher = PassthroughSubject<Void, Never>()

	init(cacheManager: FileProviderCacheManager = FileProviderCacheManager(), cryptomatorSetttings: CryptomatorSettings = CryptomatorUserDefaults.shared, fileProviderConnector: FileProviderConnector = FileProviderXPCConnector.shared) {
		self.cacheManager = cacheManager
		self.cryptomatorSettings = cryptomatorSetttings
		self.fileProviderConnector = fileProviderConnector
	}

	func buttonAction(for indexPath: IndexPath) -> SettingsButtonAction {
		let section = sections[indexPath.section]
		guard let cell = section.elements[indexPath.row] as? ButtonCellViewModel<SettingsButtonAction> else {
			return .unknown
		}
		return cell.action
	}

	func refreshCacheSize() -> Promise<Void> {
		var loading = true
		DispatchQueue.main.asyncAfter(deadline: .now() + 0.5) {
			if loading {
				self.cacheSizeCellViewModel.isLoading.value = true
				self.clearCacheButtonCellViewModel.isEnabled.value = false
			}
		}
		return cacheManager.getTotalLocalCacheSizeInBytes().then { totalCacheSizeInBytes -> Void in
			loading = false
			self.cacheSizeCellViewModel.isLoading.value = false
			self.clearCacheButtonCellViewModel.isEnabled.value = totalCacheSizeInBytes > 0
			let formattedString = ByteCountFormatter().string(fromByteCount: Int64(totalCacheSizeInBytes))
			self.cacheSizeCellViewModel.detailTitle.value = formattedString
		}
	}

	func clearCache() -> Promise<Void> {
		return cacheManager.clearCache().then {
			self.refreshCacheSize()
		}
	}

	func enableDebugMode() {
		setDebugMode(enabled: true)
	}

	func disableDebugMode() {
		setDebugMode(enabled: false)
		debugModeViewModel.isOn.value = false
	}

	private func setDebugMode(enabled: Bool) {
		cryptomatorSettings.debugModeEnabled = enabled
		LoggerSetup.setDynamicLogLevel(debugModeEnabled: enabled)
		notifyFileProviderAboutLogLevelUpdate()
	}

	private func bindDebugModeViewModel(_ viewModel: SwitchCellViewModel) {
		viewModel.isOnButtonPublisher.sink { [weak self] isOn in
			if isOn {
				self?.showDebugModeWarningPublisher.send()
			} else {
				self?.setDebugMode(enabled: false)
			}
		}.store(in: &subscribers)
	}

	private func notifyFileProviderAboutLogLevelUpdate() {
		let getProxyPromise: Promise<LogLevelUpdating> = fileProviderConnector.getProxy(serviceName: LogLevelUpdatingService.name, domain: nil)
		getProxyPromise.then { proxy in
			proxy.logLevelUpdated()
		}
	}
}

class SettingsPurchaseViewModel: PurchaseViewModel {
	override var sections: [Section<PurchaseSection>] {
		super.sections.filter {
			$0.id != .decideLaterSection
		}
	}
}

class SettingsUpgradeViewModel: UpgradeViewModel {
	override var sections: [Section<UpgradeSection>] {
		super.sections.filter {
			$0.id != .decideLaterSection
		}
	}
}<|MERGE_RESOLUTION|>--- conflicted
+++ resolved
@@ -40,15 +40,11 @@
 		return _sections
 	}
 
-<<<<<<< HEAD
-	private var _sections: [Section<SettingsSection>] {
-=======
 	var showDebugModeWarning: AnyPublisher<Void, Never> {
 		return showDebugModeWarningPublisher.eraseToAnyPublisher()
 	}
 
 	private lazy var _sections: [Section<SettingsSection>] = {
->>>>>>> 380f4591
 		return [
 			Section(id: .cloudServiceSection, elements: [
 				ButtonCellViewModel.createDisclosureButton(action: SettingsButtonAction.showCloudServices, title: LocalizedString.getValue("settings.cloudServices"))
