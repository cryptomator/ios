/* 
  Localizable.strings
  Cryptomator

  Copyright © 2021 Skymatic GmbH. All rights reserved.
*/
"common.alert.error.title" = "Error";
"common.button.ok" = "OK";

"onboarding.title" = "Welcome";
"onboarding.info" = "Thanks for choosing Cryptomator to protect your files. To get started, go to the main app and add a vault.";
<<<<<<< HEAD
"onboarding.button.openCryptomator" = "Open Cryptomator";

"unlockVault.button.unlock" = "Unlock";
"unlockVault.password.footer" = "Enter password for \"%@\"";
=======
"onboarding.openCryptomator.button" = "Open Cryptomator";
>>>>>>> 4f276078
<|MERGE_RESOLUTION|>--- conflicted
+++ resolved
@@ -9,11 +9,7 @@
 
 "onboarding.title" = "Welcome";
 "onboarding.info" = "Thanks for choosing Cryptomator to protect your files. To get started, go to the main app and add a vault.";
-<<<<<<< HEAD
-"onboarding.button.openCryptomator" = "Open Cryptomator";
+"onboarding.openCryptomator.button" = "Open Cryptomator";
 
 "unlockVault.button.unlock" = "Unlock";
-"unlockVault.password.footer" = "Enter password for \"%@\"";
-=======
-"onboarding.openCryptomator.button" = "Open Cryptomator";
->>>>>>> 4f276078
+"unlockVault.password.footer" = "Enter password for \"%@\"";