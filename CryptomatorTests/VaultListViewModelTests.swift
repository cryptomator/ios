//
//  VaultListViewModelTests.swift
//  CryptomatorTests
//
//  Created by Philipp Schmid on 08.01.21.
//  Copyright © 2021 Skymatic GmbH. All rights reserved.
//

import CryptomatorCloudAccessCore
import GRDB
import Promises
import XCTest
@testable import Cryptomator
@testable import CryptomatorCommonCore

class VaultListViewModelTests: XCTestCase {
	var tmpDir: URL!
	var dbPool: DatabasePool!
	var cryptomatorDB: CryptomatorDatabase!
	private var vaultManagerMock: VaultManagerMock!
	private var vaultAccountManagerMock: VaultAccountManagerMock!
	private var passwordManagerMock: VaultPasswordManagerMock!
	private var vaultCacheMock: VaultCacheMock!
	private var fileProviderConnectorMock: FileProviderConnectorMock!
	override func setUpWithError() throws {
		tmpDir = FileManager.default.temporaryDirectory.appendingPathComponent(UUID().uuidString)
		try FileManager.default.createDirectory(at: tmpDir, withIntermediateDirectories: true, attributes: nil)
		let dbURL = tmpDir.appendingPathComponent("db.sqlite")
		dbPool = try CryptomatorDatabase.openSharedDatabase(at: dbURL)
		cryptomatorDB = try CryptomatorDatabase(dbPool)

		let cloudProviderManager = CloudProviderDBManager(accountManager: CloudProviderAccountDBManager(dbPool: dbPool))
		vaultAccountManagerMock = VaultAccountManagerMock()
		passwordManagerMock = VaultPasswordManagerMock()
		vaultCacheMock = VaultCacheMock()
		vaultManagerMock = VaultManagerMock(providerManager: cloudProviderManager, vaultAccountManager: vaultAccountManagerMock, vaultCache: vaultCacheMock, passwordManager: passwordManagerMock)
		fileProviderConnectorMock = FileProviderConnectorMock()
		_ = try DatabaseManager(dbPool: dbPool)
	}

	override func tearDownWithError() throws {
		dbPool = nil
		cryptomatorDB = nil
		try FileManager.default.removeItem(at: tmpDir)
	}

	func testRefreshVaultsIsSorted() throws {
		let dbManagerMock = try DatabaseManagerMock(dbPool: dbPool)
		let vaultListViewModel = VaultListViewModel(dbManager: dbManagerMock, vaultManager: vaultManagerMock, fileProviderConnector: fileProviderConnectorMock)
		XCTAssert(vaultListViewModel.vaults.isEmpty)
		try vaultListViewModel.refreshItems()
		XCTAssertEqual(2, vaultListViewModel.vaults.count)
		XCTAssertEqual(0, vaultListViewModel.vaults[0].listPosition)
		XCTAssertEqual(1, vaultListViewModel.vaults[1].listPosition)

		XCTAssertEqual(1, dbManagerMock.vaults[0].listPosition)
		XCTAssertEqual(0, dbManagerMock.vaults[1].listPosition)
	}

	func testMoveRow() throws {
		let dbManagerMock = try DatabaseManagerMock(dbPool: dbPool)
		let vaultListViewModel = VaultListViewModel(dbManager: dbManagerMock, vaultManager: vaultManagerMock, fileProviderConnector: fileProviderConnectorMock)
		try vaultListViewModel.refreshItems()

		XCTAssertEqual(0, vaultListViewModel.vaults[0].listPosition)
		XCTAssertEqual(1, vaultListViewModel.vaults[1].listPosition)

		try vaultListViewModel.moveRow(at: 0, to: 1)
		XCTAssertEqual("vault1", vaultListViewModel.vaults[0].vaultListPosition.vaultUID)
		XCTAssertEqual(0, vaultListViewModel.vaults[0].listPosition)
		XCTAssertEqual("vault2", vaultListViewModel.vaults[1].vaultListPosition.vaultUID)
		XCTAssertEqual(1, vaultListViewModel.vaults[1].listPosition)

		XCTAssertEqual("vault1", dbManagerMock.updatedPositions[0].vaultUID)
		XCTAssertEqual(0, dbManagerMock.updatedPositions[0].position)
		XCTAssertEqual("vault2", dbManagerMock.updatedPositions[1].vaultUID)
		XCTAssertEqual(1, dbManagerMock.updatedPositions[1].position)
	}

	func testRemoveRow() throws {
		let cachedVault = CachedVault(vaultUID: "vault2", masterkeyFileData: "".data(using: .utf8)!, vaultConfigToken: nil, lastUpToDateCheck: Date())
		try vaultCacheMock.cache(cachedVault)

		let dbManagerMock = try DatabaseManagerMock(dbPool: dbPool)
		let vaultListViewModel = VaultListViewModel(dbManager: dbManagerMock, vaultManager: vaultManagerMock, fileProviderConnector: fileProviderConnectorMock)
		try vaultListViewModel.refreshItems()

		XCTAssertEqual(0, vaultListViewModel.vaults[0].listPosition)
		XCTAssertEqual(1, vaultListViewModel.vaults[1].listPosition)

		try vaultListViewModel.removeRow(at: 0)

		XCTAssertEqual(1, dbManagerMock.updatedPositions.count)
		XCTAssertEqual("vault1", dbManagerMock.updatedPositions[0].vaultUID)
		XCTAssertEqual(0, dbManagerMock.updatedPositions[0].position)

		XCTAssertEqual("vault2", vaultAccountManagerMock.removedVaultUIDs[0])
		XCTAssertEqual(1, vaultManagerMock.removedFileProviderDomains.count)
		XCTAssertEqual("vault2", vaultManagerMock.removedFileProviderDomains[0])

		XCTAssertEqual(1, passwordManagerMock.removedPasswordForVaultUIDs.count)
		XCTAssert(passwordManagerMock.removedPasswordForVaultUIDs.contains(where: { $0 == "vault2" }))
	}

	func testLockVault() throws {
		let expectation = XCTestExpectation()
		let dbManagerMock = try DatabaseManagerMock(dbPool: dbPool)
		let vaultListViewModel = VaultListViewModel(dbManager: dbManagerMock, vaultManager: vaultManagerMock, fileProviderConnector: fileProviderConnectorMock)
		let vaultInfo = VaultInfo(vaultAccount: VaultAccount(vaultUID: "vault1", delegateAccountUID: "1", vaultPath: CloudPath("/vault1"), vaultName: "vault1"),
		                          cloudProviderAccount: CloudProviderAccount(accountUID: "1", cloudProviderType: .webDAV),
		                          vaultListPosition: VaultListPosition(position: 1, vaultUID: "vault1"))
		let vaultLockingMock = VaultLockingMock()
		fileProviderConnectorMock.proxy = vaultLockingMock
		vaultListViewModel.lockVault(vaultInfo).then {
			XCTAssertEqual(NSFileProviderDomainIdentifier("vault1"), self.fileProviderConnectorMock.passedDomainIdentifier)
			XCTAssertEqual(NSFileProviderServiceName("org.cryptomator.ios.vault-locking"), self.fileProviderConnectorMock.passedServiceName)

			XCTAssertEqual(1, vaultLockingMock.lockedVaults.count)
			XCTAssertTrue(vaultLockingMock.lockedVaults.contains(NSFileProviderDomainIdentifier("vault1")))

			XCTAssertEqual(0, vaultLockingMock.unlockedVaults.count)
		}.catch { error in
			XCTFail("Promise failed with error: \(error)")
		}.always {
			expectation.fulfill()
		}
		wait(for: [expectation], timeout: 1.0)
	}

	func testRefreshVaultLockedStates() throws {
		let expectation = XCTestExpectation()
		let dbManagerMock = try DatabaseManagerMock(dbPool: dbPool)
		let vaultListViewModel = VaultListViewModel(dbManager: dbManagerMock, vaultManager: vaultManagerMock, fileProviderConnector: fileProviderConnectorMock)
		try vaultListViewModel.refreshItems()

		XCTAssertTrue(vaultListViewModel.vaults.allSatisfy({ !$0.vaultIsUnlocked }))

		let vaultLockingMock = VaultLockingMock()
		fileProviderConnectorMock.proxy = vaultLockingMock

		// Simulate an unlocked vault
		vaultLockingMock.unlockedVaults.append(NSFileProviderDomainIdentifier("vault1"))

		vaultListViewModel.refreshVaultLockStates().then {
			XCTAssertNil(self.fileProviderConnectorMock.passedDomain)
			XCTAssertEqual(NSFileProviderServiceName("org.cryptomator.ios.vault-locking"), self.fileProviderConnectorMock.passedServiceName)

			XCTAssertEqual(1, vaultLockingMock.unlockedVaults.count)
			let unlockedVaults = vaultListViewModel.vaults.filter({ $0.vaultIsUnlocked })
			XCTAssertEqual(1, unlockedVaults.count)
			XCTAssertTrue(unlockedVaults.contains(where: { $0.vaultUID == "vault1" }))
		}.catch { error in
			XCTFail("Promise failed with error: \(error)")
		}.always {
			expectation.fulfill()
		}
		wait(for: [expectation], timeout: 1.0)
	}
}

private class DatabaseManagerMock: DatabaseManager {
	var updatedPositions = [VaultListPosition]()
	let vaults = [VaultInfo(vaultAccount: VaultAccount(vaultUID: "vault1", delegateAccountUID: "1", vaultPath: CloudPath("/vault1"), vaultName: "vault1"),
	                        cloudProviderAccount: CloudProviderAccount(accountUID: "1", cloudProviderType: .webDAV),
	                        vaultListPosition: VaultListPosition(position: 1, vaultUID: "vault1")),
	              VaultInfo(vaultAccount: VaultAccount(vaultUID: "vault2", delegateAccountUID: "1", vaultPath: CloudPath("/vault1"), vaultName: "vautlt1"),
	                        cloudProviderAccount: CloudProviderAccount(accountUID: "1", cloudProviderType: .webDAV),
	                        vaultListPosition: VaultListPosition(position: 0, vaultUID: "vault2"))]

	override func getAllVaults() throws -> [VaultInfo] {
		return vaults
	}

	override func updateVaultListPositions(_ positions: [VaultListPosition]) throws {
		updatedPositions = positions
	}
}

private class VaultAccountManagerMock: VaultAccountManager {
	func updateAccount(_ account: VaultAccount) throws {
		throw MockError.notMocked
	}

	func saveNewAccount(_ account: VaultAccount) throws {
		throw MockError.notMocked
	}

	func getAccount(with vaultUID: String) throws -> VaultAccount {
		throw MockError.notMocked
	}

	func getAllAccounts() throws -> [VaultAccount] {
		throw MockError.notMocked
	}

	var removedVaultUIDs = [String]()

	func removeAccount(with vaultUID: String) throws {
		removedVaultUIDs.append(vaultUID)
	}
}

private class VaultManagerMock: VaultDBManager {
	var removedFileProviderDomains = [String]()
	override func removeFileProviderDomain(withVaultUID vaultUID: String) -> Promise<Void> {
		removedFileProviderDomains.append(vaultUID)
		return Promise(())
	}
}

class VaultCacheMock: VaultCache {
	var cachedVaults = [String: CachedVault]()
	var invalidatedVaults = [String]()

	func cache(_ entry: CachedVault) throws {
		cachedVaults[entry.vaultUID] = entry
	}

	func getCachedVault(withVaultUID vaultUID: String) throws -> CachedVault {
		guard let vault = cachedVaults[vaultUID] else {
			throw VaultCacheError.vaultNotFound
		}
		return vault
	}

	func invalidate(vaultUID: String) throws {
		invalidatedVaults.append(vaultUID)
	}
}

class VaultLockingMock: VaultLocking {
	var lockedVaults = [NSFileProviderDomainIdentifier]()
	var unlockedVaults = [NSFileProviderDomainIdentifier]()

	func lockVault(domainIdentifier: NSFileProviderDomainIdentifier) {
		lockedVaults.append(domainIdentifier)
	}

	func getIsUnlockedVault(domainIdentifier: NSFileProviderDomainIdentifier, reply: @escaping (Bool) -> Void) {
		reply(unlockedVaults.contains(domainIdentifier))
	}

	func getUnlockedVaultDomainIdentifiers(reply: @escaping ([NSFileProviderDomainIdentifier]) -> Void) {
		reply(unlockedVaults)
	}

	let serviceName = NSFileProviderServiceName("org.cryptomator.ios.vault-locking")

	func makeListenerEndpoint() throws -> NSXPCListenerEndpoint {
		throw MockError.notMocked
	}
}

<<<<<<< HEAD
class FileProviderConnectorMock: FileProviderConnector {
	var proxy: Any?
	var passedServiceName: NSFileProviderServiceName?
	var passedDomainIdentifier: NSFileProviderDomainIdentifier?
	var passedDomain: NSFileProviderDomain?
=======
private class VaultPasswordManagerMock: VaultPasswordManager {
	var removedPasswordForVaultUIDs = [String]()

	func setPassword(_ password: String, forVaultUID vaultUID: String) throws {
		throw MockError.notMocked
	}
>>>>>>> 6be927b4

	func getPassword(forVaultUID vaultUID: String) throws -> String {
		throw MockError.notMocked
	}

	func removePassword(forVaultUID vaultUID: String) throws {
		removedPasswordForVaultUIDs.append(vaultUID)
	}

	func hasPassword(forVaultUID vaultUID: String) throws -> Bool {
		throw MockError.notMocked
	}
}<|MERGE_RESOLUTION|>--- conflicted
+++ resolved
@@ -251,20 +251,12 @@
 	}
 }
 
-<<<<<<< HEAD
-class FileProviderConnectorMock: FileProviderConnector {
-	var proxy: Any?
-	var passedServiceName: NSFileProviderServiceName?
-	var passedDomainIdentifier: NSFileProviderDomainIdentifier?
-	var passedDomain: NSFileProviderDomain?
-=======
 private class VaultPasswordManagerMock: VaultPasswordManager {
 	var removedPasswordForVaultUIDs = [String]()
 
 	func setPassword(_ password: String, forVaultUID vaultUID: String) throws {
 		throw MockError.notMocked
 	}
->>>>>>> 6be927b4
 
 	func getPassword(forVaultUID vaultUID: String) throws -> String {
 		throw MockError.notMocked
